--- conflicted
+++ resolved
@@ -184,6 +184,7 @@
 			"ssl_enforcement_enabled": {
 				Type:         schema.TypeBool,
 				Optional:     true, // required in 3.0
+				Computed:     true, // remove computed in 3.0
 				ExactlyOneOf: []string{"ssl_enforcement", "ssl_enforcement_enabled"},
 			},
 
@@ -408,7 +409,10 @@
 	}
 
 	ssl := mysql.SslEnforcementEnumEnabled
-	if v := d.Get("ssl_enforcement_enabled"); !v.(bool) {
+	if v, ok := d.GetOk("ssl_enforcement"); ok && strings.EqualFold(v.(string), string(mysql.SslEnforcementEnumDisabled)) {
+		ssl = mysql.SslEnforcementEnumDisabled
+	}
+	if v, ok := d.GetOkExists("ssl_enforcement_enabled"); ok && !v.(bool) {
 		ssl = mysql.SslEnforcementEnumDisabled
 	}
 
@@ -556,7 +560,6 @@
 	}
 
 	ssl := mysql.SslEnforcementEnumEnabled
-<<<<<<< HEAD
 	if d.HasChange("ssl_enforcement") {
 		if v, ok := d.GetOk("ssl_enforcement"); ok && strings.EqualFold(v.(string), string(mysql.SslEnforcementEnumDisabled)) {
 			ssl = mysql.SslEnforcementEnumDisabled
@@ -566,10 +569,6 @@
 		if v, ok := d.GetOkExists("ssl_enforcement_enabled"); ok && !v.(bool) {
 			ssl = mysql.SslEnforcementEnumDisabled
 		}
-=======
-	if v := d.Get("ssl_enforcement_enabled").(bool); !v {
-		ssl = mysql.SslEnforcementEnumDisabled
->>>>>>> c69912d3
 	}
 
 	storageProfile := expandMySQLStorageProfile(d)
