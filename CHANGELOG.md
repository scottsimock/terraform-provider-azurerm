<<<<<<< HEAD
## 3.105.0 (Unreleased)

BUG FIXES:

* `azurerm_linux_function_app_slot` - fixed panic when planning from a version older than 3.88.0 [GH-25838]
=======
## 3.104.2 (May 20, 2024)

NOTE: This is a re-release of `v3.104.1` to include missing changes, please refer to the changelog entries for `v3.104.1`.
>>>>>>> b54cfef5

## 3.104.1 (May 20, 2024)

BUG FIXES:

* `azurerm_pim_active_role_assignment` - fix a regression where roles assignments could not be created with no expiration ([#26029](https://github.com/hashicorp/terraform-provider-azurerm/issues/26029))
* `azurerm_pim_eligible_role_assignment` - fix a regression where roles assignments could not be created with no expiration ([#26029](https://github.com/hashicorp/terraform-provider-azurerm/issues/26029))

## 3.104.0 (May 16, 2024)

FEATURES:

* New Data Source: `azurerm_elastic_san` ([#25719](https://github.com/hashicorp/terraform-provider-azurerm/issues/25719))

ENHANCEMENTS:

* New Resource - `azurerm_key_vault_managed_hardware_security_module_key` ([#25935](https://github.com/hashicorp/terraform-provider-azurerm/issues/25935))
* Data Source - `azurerm_kubernetes_service_version` - support for the `default_version` property ([#25953](https://github.com/hashicorp/terraform-provider-azurerm/issues/25953))
* `network/applicationgateways` - update to use `hashicorp/go-azure-sdk` ([#25844](https://github.com/hashicorp/terraform-provider-azurerm/issues/25844))
* `dataprotection` - update API version to `2024-04-01` ([#25882](https://github.com/hashicorp/terraform-provider-azurerm/issues/25882))
* `databasemigration` - update API version to `2021-06-30` ([#25997](https://github.com/hashicorp/terraform-provider-azurerm/issues/25997))
* `network/ips` - update to use `hashicorp/go-azure-sdk` ([#25905](https://github.com/hashicorp/terraform-provider-azurerm/issues/25905))
* `network/localnetworkgateway` - update to use `hashicorp/go-azure-sdk` ([#25905](https://github.com/hashicorp/terraform-provider-azurerm/issues/25905))
* `network/natgateway` - update to use `hashicorp/go-azure-sdk` ([#25905](https://github.com/hashicorp/terraform-provider-azurerm/issues/25905))
* `network/networksecuritygroup` - update to use `hashicorp/go-azure-sdk` ([#25971](https://github.com/hashicorp/terraform-provider-azurerm/issues/25971))
* `network/publicips` - update to use `hashicorp/go-azure-sdk` ([#25971](https://github.com/hashicorp/terraform-provider-azurerm/issues/25971))
* `network/virtualwan` - update to use `hashicorp/go-azure-sdk` ([#25971](https://github.com/hashicorp/terraform-provider-azurerm/issues/25971))
* `network/vpn` - update to use `hashicorp/go-azure-sdk` ([#25971](https://github.com/hashicorp/terraform-provider-azurerm/issues/25971))
* `azurerm_databricks_workspace` - support for the `default_storage_firewall_enabled` property ([#25919](https://github.com/hashicorp/terraform-provider-azurerm/issues/25919))
* `azurerm_key_vault` - allow previously existing key vaults to continue to manage the `contact` field prior to the `v3.93.0` conditional polling change ([#25777](https://github.com/hashicorp/terraform-provider-azurerm/issues/25777))
* `azurerm_linux_function_app` - support for the PowerShell `7.4` ([#25980](https://github.com/hashicorp/terraform-provider-azurerm/issues/25980))
* `azurerm_log_analytics_cluster` - support for the value `UserAssigned` in the `identity.type` property ([#25940](https://github.com/hashicorp/terraform-provider-azurerm/issues/25940))
* `azurerm_pim_active_role_assignment` - remove hard dependency on the `roleAssignmentScheduleRequests` API, so that role assignments will not become unmanageable over time ([#25956](https://github.com/hashicorp/terraform-provider-azurerm/issues/25956))
* `azurerm_pim_eligible_role_assignment` - remove hard dependency on the `roleEligibilityScheduleRequests` API, so that role assignments will not become unmanageable over time ([#25956](https://github.com/hashicorp/terraform-provider-azurerm/issues/25956))
* `azurerm_windows_function_app` - support for the PowerShell `7.4` ([#25980](https://github.com/hashicorp/terraform-provider-azurerm/issues/25980))

BUG FIXES:

* `azurerm_container_app_job` - Allow `event_trigger_config.scale.min_executions` to be `0` ([#25931](https://github.com/hashicorp/terraform-provider-azurerm/issues/25931))
* `azurerm_container_app_job` - update validation to allow the `replica_retry_limit` property to be set to `0` ([#25984](https://github.com/hashicorp/terraform-provider-azurerm/issues/25984))
* `azurerm_data_factory_trigger_custom_event` - one of `subject_begins_with` and `subject_ends_with` no longer need to be set ([#25932](https://github.com/hashicorp/terraform-provider-azurerm/issues/25932))
* `azurerm_kubernetes_cluster_node_pool` - prevent race condition by checking the virtual network status when creating a node pool with a subnet ID ([#25888](https://github.com/hashicorp/terraform-provider-azurerm/issues/25888))
* `azurerm_postgresql_flexible_server` - fix for default `storage_tier` value when `storage_mb` field has been changed ([#25947](https://github.com/hashicorp/terraform-provider-azurerm/issues/25947))
* `azurerm_pim_active_role_assignment` - resolve a number of potential crashes ([#25956](https://github.com/hashicorp/terraform-provider-azurerm/issues/25956))
* `azurerm_pim_eligible_role_assignment` - resolve a number of potential crashes ([#25956](https://github.com/hashicorp/terraform-provider-azurerm/issues/25956))
* `azurerm_redis_enterprise_cluster_location_zone_support` - add `Central India` zones support ([#26000](https://github.com/hashicorp/terraform-provider-azurerm/issues/26000))
* `azurerm_sentinel_alert_rule_scheduled` - the `alert_rule_template_version` property is no longer `ForceNew` ([#25688](https://github.com/hashicorp/terraform-provider-azurerm/issues/25688))
* `azurerm_storage_sync_server_endpoint` - preventing a crashed due to `initial_upload_policy`  ([#25968](https://github.com/hashicorp/terraform-provider-azurerm/issues/25968))

## 3.103.1 (May 10, 2024)

BUG FIXES

* `loadtest` - fixing an issue where the SDK Clients weren't registered ([#25920](https://github.com/hashicorp/terraform-provider-azurerm/issues/25920))

## 3.103.0 (May 09, 2024)

FEATURES:

* New Resource: `azurerm_container_app_job` ([#23871](https://github.com/hashicorp/terraform-provider-azurerm/issues/23871))
* New Resource: `azurerm_container_app_environment_custom_domain` ([#24346](https://github.com/hashicorp/terraform-provider-azurerm/issues/24346))
* New Resource: `azurerm_data_factory_credential_service_principal` ([#25805](https://github.com/hashicorp/terraform-provider-azurerm/issues/25805))
* New Resource: `azurerm_network_manager_connectivity_configuration` ([#25746](https://github.com/hashicorp/terraform-provider-azurerm/issues/25746))
* New Resource: `azurerm_maintenance_assignment_dynamic_scope` ([#25467](https://github.com/hashicorp/terraform-provider-azurerm/issues/25467))
* New Resource: `azurerm_virtual_machine_gallery_application_assignment` ([#22945](https://github.com/hashicorp/terraform-provider-azurerm/issues/22945))
* New Resource: `azurerm_virtual_machine_automanage_configuration_assignment` ([#25480](https://github.com/hashicorp/terraform-provider-azurerm/issues/25480))

ENHANCEMENTS:

* provider - support for the `recover_soft_deleted_backup_protected_vm` feature ([#24157](https://github.com/hashicorp/terraform-provider-azurerm/issues/24157))
* dependencies: updating `github.com/hashicorp/go-azure-helpers` to `v0.69.0` ([#25903](https://github.com/hashicorp/terraform-provider-azurerm/issues/25903))
* `loganalytics` - update cluster resource to api version `2022-01-01` ([#25686](https://github.com/hashicorp/terraform-provider-azurerm/issues/25686))
* `azurerm_bastion_host` - support for the `kerberos_enabled` property ([#25823](https://github.com/hashicorp/terraform-provider-azurerm/issues/25823))
* `azurerm_container_app` - secrets can now be removed ([#25743](https://github.com/hashicorp/terraform-provider-azurerm/issues/25743))
* `azurerm_container_app_environment` - support for the `custom_domain_verification_id` property ([#24346](https://github.com/hashicorp/terraform-provider-azurerm/issues/24346))
* `azurerm_linux_virtual_machine` - support for the additional capability `hibernation_enabled` ([#25807](https://github.com/hashicorp/terraform-provider-azurerm/issues/25807))
* `azurerm_linux_virtual_machine` - support for additional values for the `license_type` property ([#25909](https://github.com/hashicorp/terraform-provider-azurerm/issues/25909))
* `azurerm_linux_virtual_machine_scale_set` - support for the `maximum_surge_instances` property for vmss rolling upgrades ([#24914](https://github.com/hashicorp/terraform-provider-azurerm/issues/24914))
* `azurerm_windows_virtual_machine` - support for the additional capability `hibernation_enabled` ([#25807](https://github.com/hashicorp/terraform-provider-azurerm/issues/25807))
* `azurerm_windows_virtual_machine_scale_set` - support for the `maximum_surge_instances_enabled` property for vmss rolling upgrades ([#24914](https://github.com/hashicorp/terraform-provider-azurerm/issues/24914))
* `azurerm_storage_account` - support for the `permanent_delete_enabled` property within retention policies ([#25778](https://github.com/hashicorp/terraform-provider-azurerm/issues/25778))

BUG FIXES:

* `azurerm_kubernetes_cluster` - erase `load_balancer_profile` when changing `network_profile.outbound_type` from `loadBalancer` to another outbound type ([#25530](https://github.com/hashicorp/terraform-provider-azurerm/issues/25530))
* `azurerm_log_analytics_saved_search` - the `function_parameters` property now repsects the order of elements ([#25869](https://github.com/hashicorp/terraform-provider-azurerm/issues/25869))
* `azurerm_linux_web_app` - fix `slow_request` with `path` issue in `auto_heal` by adding support for `slow_request_with_path` block ([#20049](https://github.com/hashicorp/terraform-provider-azurerm/issues/20049))
* `azurerm_linux_web_app_slot` - fix `slow_request` with `path` issue in `auto_heal` by adding support for `slow_request_with_path` block ([#20049](https://github.com/hashicorp/terraform-provider-azurerm/issues/20049))
* `azurerm_monitor_private_link_scoped_service` - normalize case of the `linked_resource_id` property during reads  ([#25787](https://github.com/hashicorp/terraform-provider-azurerm/issues/25787))
* `azurerm_role_assignment` - add addtional retry logic to assist with cross-tenant use ([#25853](https://github.com/hashicorp/terraform-provider-azurerm/issues/25853))
* `azurerm_web_pubsub_network_acl` - fixing a crash when `networkACL.PublicNetwork.Deny` was nil ([#25886](https://github.com/hashicorp/terraform-provider-azurerm/issues/25886))
* `azurerm_windows_web_app` - fix `slow_request` with `path` issue in `auto_heal` by adding support for `slow_request_with_path` block ([#20049](https://github.com/hashicorp/terraform-provider-azurerm/issues/20049))
* `azurerm_windows_web_app_slot` - fix `slow_request` with `path` issue in `auto_heal` by adding support for `slow_request_with_path` block ([#20049](https://github.com/hashicorp/terraform-provider-azurerm/issues/20049))

DEPRECATIONS:
* `azurerm_subnet` - the `private_endpoint_network_policies_enabled` property has been deprecated in favour of the `private_endpoint_network_policies` property ([#25779](https://github.com/hashicorp/terraform-provider-azurerm/issues/25779))

## 3.102.0 (May 02, 2024)

FEATURES:

* New Resource: `azurerm_storage_sync_server_endpoint` ([#25831](https://github.com/hashicorp/terraform-provider-azurerm/issues/25831))
* New Resource: `azurerm_storage_container_immutability_policy` ([#25804](https://github.com/hashicorp/terraform-provider-azurerm/issues/25804))

ENHANCEMENTS:

* `azurerm_load_test` - add support for `encryption` ([#25759](https://github.com/hashicorp/terraform-provider-azurerm/issues/25759))
* `azurerm_network_connection_monitor` - update validation for `target_resource_type` and `target_resource_id` ([#25745](https://github.com/hashicorp/terraform-provider-azurerm/issues/25745))
* `azurerm_mssql_managed_database` - support for a Restorable Database ID to be used as the `source_database_id` for point in time restore ([#25568](https://github.com/hashicorp/terraform-provider-azurerm/issues/25568))
* `azurerm_storage_account` - support for the `managed_hsm_key_id` property ([#25088](https://github.com/hashicorp/terraform-provider-azurerm/issues/25088))
* `azurerm_storage_account_customer_managed_key` - support for the `managed_hsm_key_id` property ([#25088](https://github.com/hashicorp/terraform-provider-azurerm/issues/25088))

BUG FIXES:

* `azurerm_linux_function_app` - now sets docker registry url in `linux_fx_version` by default ([#23911](https://github.com/hashicorp/terraform-provider-azurerm/issues/23911))
* `azurerm_resource_group` - work around sporadic eventual consistency errors ([#25758](https://github.com/hashicorp/terraform-provider-azurerm/issues/25758))

DEPRECATIONS:

* `azurerm_key_vault_managed_hardware_security_module_role_assignment` - the `vault_base_url` property has been deprecated in favour of the `managed_hsm_id` property ([#25601](https://github.com/hashicorp/terraform-provider-azurerm/issues/25601))

## 3.101.0 (April 25, 2024)

ENHANCEMENTS:

* dependencies: updating to `v0.20240424.1114424` of `github.com/hashicorp/go-azure-sdk` ([#25749](https://github.com/hashicorp/terraform-provider-azurerm/issues/25749))
* dependencies: updating to `v0.27.0` of `github.com/tombuildsstuff/giovanni` ([#25702](https://github.com/hashicorp/terraform-provider-azurerm/issues/25702))
* dependencies: updating `golang.org/x/net` to `0.23.0`
* `azurerm_cognitive_account` - the `kind` property now supports `ConversationalLanguageUnderstanding` ([#25735](https://github.com/hashicorp/terraform-provider-azurerm/issues/25735))
* `azurerm_container_app_custom_domain` - support the ability to use Azure Managed Certificates ([#25356](https://github.com/hashicorp/terraform-provider-azurerm/issues/25356))

BUG FIXES:

* Data Source: `azurerm_application_insights` - set correct AppID in data source ([#25687](https://github.com/hashicorp/terraform-provider-azurerm/issues/25687))
* `azurerm_virtual_network` - suppress diff in ordering for `address_space` due to inconsistent API response ([#23793](https://github.com/hashicorp/terraform-provider-azurerm/issues/23793))
* `azurerm_storage_data_lake_gen2_filesystem` - add context deadline for import ([#25712](https://github.com/hashicorp/terraform-provider-azurerm/issues/25712))
* `azurerm_virtual_network_gateway` - preserve existing `nat_rules` on updates ([#25690](https://github.com/hashicorp/terraform-provider-azurerm/issues/25690))

## 3.100.0 (April 18, 2024)

ENHANCEMENTS:

* dependencies: updating `hashicorp/go-azure-sdk` to `v0.20240417.1084633` ([#25659](https://github.com/hashicorp/terraform-provider-azurerm/issues/25659))
* `compute` - update Virtual Machine and Virtual Machine Scale Set resources and data sources to use `hashicorp/go-azure-sdk` ([#25533](https://github.com/hashicorp/terraform-provider-azurerm/issues/25533))
* `machine_learning` - Add new `machine_learning` block that supports `purge_soft_deleted_workspace_on_destroy` ([#25624](https://github.com/hashicorp/terraform-provider-azurerm/issues/25624))
* `loganalytics` - update cluster resource to use `hashicorp/go-azure-sdk` ([#23373](https://github.com/hashicorp/terraform-provider-azurerm/issues/23373))
* Data Source: `azurerm_management_group` - now exports the `tenant_scoped_id` attribute ([#25555](https://github.com/hashicorp/terraform-provider-azurerm/issues/25555))
* `azurerm_container_app` - the `ingress.ip_security_restriction.ip_address_range` property will now accept an IP address as valid input ([#25609](https://github.com/hashicorp/terraform-provider-azurerm/issues/25609))
* `azurerm_container_group` - the `identity` block can now be updated ([#25543](https://github.com/hashicorp/terraform-provider-azurerm/issues/25543))
* `azurerm_express_route_connection` - support for the `private_link_fast_path_enabled` property ([#25596](https://github.com/hashicorp/terraform-provider-azurerm/issues/25596))
* `azurerm_hdinsight_hadoop_cluster` - support for the `private_link_configuration` block ([#25629](https://github.com/hashicorp/terraform-provider-azurerm/issues/25629))
* `azurerm_hdinsight_hbase_cluster` - support for the `private_link_configuration` block ([#25629](https://github.com/hashicorp/terraform-provider-azurerm/issues/25629))
* `azurerm_hdinsight_interactive_query_cluster` - support for the `private_link_configuration` block ([#25629](https://github.com/hashicorp/terraform-provider-azurerm/issues/25629))
* `azurerm_hdinsight_kafka_cluster` - support for the `private_link_configuration` block ([#25629](https://github.com/hashicorp/terraform-provider-azurerm/issues/25629))
* `azurerm_hdinsight_spark_cluster` - support for the `private_link_configuration` block ([#25629](https://github.com/hashicorp/terraform-provider-azurerm/issues/25629))
* `azurerm_management_group` - now exports the `tenant_scoped_id` attribute ([#25555](https://github.com/hashicorp/terraform-provider-azurerm/issues/25555))
* `azurerm_monitor_activity_log_alert` - support for the `location` property ([#25389](https://github.com/hashicorp/terraform-provider-azurerm/issues/25389))
* `azurerm_mysql_flexible_server` - update validating regex for `sku_name` ([#25642](https://github.com/hashicorp/terraform-provider-azurerm/issues/25642))
* `azurerm_postgresql_flexible_server` - support for the `GeoRestore` `create_mode` ([#25664](https://github.com/hashicorp/terraform-provider-azurerm/issues/25664))
* `azurerm_virtual_network_gateway_connection` - support for the `private_link_fast_path_enabled` property ([#25650](https://github.com/hashicorp/terraform-provider-azurerm/issues/25650))
* `azurerm_windows_web_app` - support for the `handler_mapping` block ([#25631](https://github.com/hashicorp/terraform-provider-azurerm/issues/25631))
* `azurerm_windows_web_app_slot` - support for the `handler_mapping` block ([#25631](https://github.com/hashicorp/terraform-provider-azurerm/issues/25631))

BUG FIXES:

* storage: prevent a bug causing the second storage account key to be used for authentication instead of the first ([#25652](https://github.com/hashicorp/terraform-provider-azurerm/issues/25652))
* `azurerm_active_directory_domain_service` - prevent an issue where `filtered_sync_enabled` was not being updated ([#25594](https://github.com/hashicorp/terraform-provider-azurerm/issues/25594))
* `azurerm_application_insights` - add a state migration to fix the resource ID casing of Application Insights resources ([#25628](https://github.com/hashicorp/terraform-provider-azurerm/issues/25628))
* `azurerm_function_app_hybrid_connection` - can now use relay resources created in a different resource group ([#25541](https://github.com/hashicorp/terraform-provider-azurerm/issues/25541))
* `azurerm_kubernetes_cluster_node_pool` - prevent plan diff when the `windows_profile.outbound_nat_enabled` property is unset ([#25644](https://github.com/hashicorp/terraform-provider-azurerm/issues/25644))
* `azurerm_machine_learning_compute_cluster` - fix location to point to parent resource for computes ([#25643](https://github.com/hashicorp/terraform-provider-azurerm/issues/25643))
* `azurerm_machine_learning_compute_instance` - fix location to point to parent resource for computes ([#25643](https://github.com/hashicorp/terraform-provider-azurerm/issues/25643))
* `azurerm_storage_account` - check replication type when evaluating support level for shares and queues for V1 storage accounts ([#25581](https://github.com/hashicorp/terraform-provider-azurerm/issues/25581))
* `azurerm_storage_account` - added a sanity check for `dns_endpoint_type` and `blob_properties.restore_policy` ([#25450](https://github.com/hashicorp/terraform-provider-azurerm/issues/25450))
* `azurerm_web_app_hybrid_connection` - can now use relay resources created in a different resource group ([#25541](https://github.com/hashicorp/terraform-provider-azurerm/issues/25541))
* `azurerm_windows_web_app` - prevent removal of `site_config.application_stack.node_version` when `app_settings` are updated ([#25488](https://github.com/hashicorp/terraform-provider-azurerm/issues/25488))
* `azurerm_windows_web_app_slot` - prevent removal of `site_config.application_stack.node_version` when `app_settings` are updated ([#25489](https://github.com/hashicorp/terraform-provider-azurerm/issues/25489))

DEPRECATIONS:

* `logz` - the Logz resources are deprecated and will be removed in v4.0 of the AzureRM Provider since the API no longer allows new instances to be created ([#25405](https://github.com/hashicorp/terraform-provider-azurerm/issues/25405))
* `azurerm_machine_learning_compute_instance` - marked the `location` field as deprecated in v4.0 of the provider ([#25643](https://github.com/hashicorp/terraform-provider-azurerm/issues/25643))
* `azurerm_kubernetes_cluster` - the following properties have been deprecated since the API no longer supports cluster creation with legacy Azure Entra integration: `client_app_id`, `server_app_id`, `server_app_secret` and `managed` ([#25200](https://github.com/hashicorp/terraform-provider-azurerm/issues/25200))

## 3.99.0 (April 11, 2024)

BREAKING CHANGE: 

* `azurerm_linux_web_app` - `site_config.0.application_stack.0.java_version` must be specified with `java_server` and `java_server_version` ([#25553](https://github.com/hashicorp/terraform-provider-azurerm/issues/25553))

ENHANCEMENTS:

* dependencies: updating to `v0.20240411.1104331` of `github.com/hashicorp/go-azure-sdk/resourcemanager` and `github.com/hashicorp/go-azure-sdk/sdk` ([#25546](https://github.com/hashicorp/terraform-provider-azurerm/issues/25546))
* dependencies: updating to `v0.26.1` of `github.com/tombuildsstuff/giovanni` ([#25551](https://github.com/hashicorp/terraform-provider-azurerm/issues/25551))
* `azurerm_key_vault` - deprecate the `contact` property from v3.x provider and update properties to Computed & Optional ([#25552](https://github.com/hashicorp/terraform-provider-azurerm/issues/25552))
* `azurerm_key_vault_certificate_contacts` - in v4.0 make the `contact` property optional to allow for deletion of contacts from the key vault ([#25552](https://github.com/hashicorp/terraform-provider-azurerm/issues/25552))
* `azurerm_signalr_service` - support for setting the `sku` property to `Premium_P2` ([#25578](https://github.com/hashicorp/terraform-provider-azurerm/issues/25578))
* `azurerm_snapshot` - support for the `network_access_policy` and `public_network_access_enabled` properties ([#25421](https://github.com/hashicorp/terraform-provider-azurerm/issues/25421))
* `azurerm_storage_account` - extend the support level of `(blob|queue|share)_properties` for Storage kind ([#25427](https://github.com/hashicorp/terraform-provider-azurerm/issues/25427))
* `azurerm_storage_blob` - support for the `encryption_scope` property ([#25551](https://github.com/hashicorp/terraform-provider-azurerm/issues/25551))
* `azurerm_storage_container` - support for the `default_encryption_scope` and `encryption_scope_override_enabled` properties ([#25551](https://github.com/hashicorp/terraform-provider-azurerm/issues/25551))
* `azurerm_storage_data_lake_gen2_filesystem` - support for the `default_encryption_scope` property ([#25551](https://github.com/hashicorp/terraform-provider-azurerm/issues/25551))
* `azurerm_subnet` - the `delegation.x.service_delegation.x.name` property now supports `Oracle.Database/networkAttachments` ([#25571](https://github.com/hashicorp/terraform-provider-azurerm/issues/25571))
* `azurerm_web_pubsub` - support setting the `sku` property to `Premium_P2` ([#25578](https://github.com/hashicorp/terraform-provider-azurerm/issues/25578))

BUG FIXES:

* provider: fix an issue where the provider was not correctly configured when using a custom metadata host ([#25546](https://github.com/hashicorp/terraform-provider-azurerm/issues/25546))
* storage: fix a number of potential crashes during plan/apply with resources using the Storage data plane API ([#25525](https://github.com/hashicorp/terraform-provider-azurerm/issues/25525))
* `azurerm_application_insights` - fix issue where the wrong Application ID was set into the property `app_id` ([#25520](https://github.com/hashicorp/terraform-provider-azurerm/issues/25520))
* `azurerm_application_insights_api_key` - add a state migration to re-case static segments of the resource ID  ([#25567](https://github.com/hashicorp/terraform-provider-azurerm/issues/25567))
* `azurerm_container_app_environment_certificate` - the `subject_name` attribute is now correctly populated ([#25516](https://github.com/hashicorp/terraform-provider-azurerm/issues/25516))
* `azurerm_function_app_slot` - will now taint the resource when partially created ([#24520](https://github.com/hashicorp/terraform-provider-azurerm/issues/24520))
* `azurerm_linux_function_app` - will now taint the resource when partially created ([#24520](https://github.com/hashicorp/terraform-provider-azurerm/issues/24520))
* `azurerm_managed_disk` - filtering the Resource SKUs response to reduce the memory overhead, when determining whether a Managed Disk can be online resized or not ([#25549](https://github.com/hashicorp/terraform-provider-azurerm/issues/25549))
* `azurerm_monitor_alert_prometheus_rule_group` - the `severity` property is now set correctly when `0` ([#25408](https://github.com/hashicorp/terraform-provider-azurerm/issues/25408))
* `azurerm_monitor_smart_detector_alert_rule` - normalising the value for `id` within the `action_group` block ([#25559](https://github.com/hashicorp/terraform-provider-azurerm/issues/25559))
* `azurerm_redis_cache_access_policy_assignment` - the `object_id_alias` property now allows usernames ([#25523](https://github.com/hashicorp/terraform-provider-azurerm/issues/25523))
* `azurerm_windows_function_app` - will not taint the resource when partially created ([#24520](https://github.com/hashicorp/terraform-provider-azurerm/issues/24520))
* `azurerm_windows_function_app` - will not taint the resource when partially created ([#24520](https://github.com/hashicorp/terraform-provider-azurerm/issues/24520))

DEPRECATIONS:

* `azurerm_cosmosdb_account` - the `connection_strings` property has been superseded by the primary and secondary connection strings for sql, mongodb and readonly ([#25510](https://github.com/hashicorp/terraform-provider-azurerm/issues/25510))
* `azurerm_cosmosdb_account` - the `enable_free_tier` property has been superseded by `free_tier_enabled` ([#25510](https://github.com/hashicorp/terraform-provider-azurerm/issues/25510))
* `azurerm_cosmosdb_account` - the `enable_multiple_write_locations` property  has been superseded by `multiple_write_locations_enabled` ([#25510](https://github.com/hashicorp/terraform-provider-azurerm/issues/25510))
* `azurerm_cosmosdb_account` - the `enable_automatic_failover` property has been superseded by `automatic_failover_enabled` ([#25510](https://github.com/hashicorp/terraform-provider-azurerm/issues/25510))

## 3.98.0 (April 04, 2024)

FEATURES:

* New Resource: `azurerm_static_web_app_function_app_registration` ([#25331](https://github.com/hashicorp/terraform-provider-azurerm/issues/25331))
* New Resource: `azurerm_system_center_virtual_machine_manager_inventory_items` ([#25110](https://github.com/hashicorp/terraform-provider-azurerm/issues/25110))
* New Resource: `azurerm_workloads_sap_discovery_virtual_instance` ([#24342](https://github.com/hashicorp/terraform-provider-azurerm/issues/24342))
* New Resource: `azurerm_redis_cache_policy` ([#25477](https://github.com/hashicorp/terraform-provider-azurerm/issues/25477))
* New Resource: `azurerm_redis_cache_policy_assignment` ([#25477](https://github.com/hashicorp/terraform-provider-azurerm/issues/25477))

ENHANCEMENTS:

* dependencies: updating to `v0.20240402.1085733` of `github.com/hashicorp/go-azure-sdk` ([#25482](https://github.com/hashicorp/terraform-provider-azurerm/issues/25482))
* dependencies: updating to `v0.67.0` of `github.com/hashicorp/go-azure-helpers` ([#25446](https://github.com/hashicorp/terraform-provider-azurerm/issues/25446))
* dependencies: updating to `v0.25.4` of `github.com/tombuildsstuff/giovanni` ([#25404](https://github.com/hashicorp/terraform-provider-azurerm/issues/25404))
* `alertsmanagement` - updating remaining resources to use `hashicorp/go-azure-sdk` ([#25486](https://github.com/hashicorp/terraform-provider-azurerm/issues/25486))
* `applicationinsights` - updating remaining resources to use `hashicorp/go-azure-sdk` ([#25376](https://github.com/hashicorp/terraform-provider-azurerm/issues/25376))
* `compute` - update to API version `2024-03-01` ([#25436](https://github.com/hashicorp/terraform-provider-azurerm/issues/25436))
* `compute` - update shared image resources and data sources to use `hashicorp/go-azure-sdk` ([#25503](https://github.com/hashicorp/terraform-provider-azurerm/issues/25503))
* `containerinstance` - update to use the transport layer from `hashicorp/go-azure-sdk` rather than `Azure/go-autorest` ([#25416](https://github.com/hashicorp/terraform-provider-azurerm/issues/25416))
* `maintenance` -  updating to API Version `2023-04-01` ([#25388](https://github.com/hashicorp/terraform-provider-azurerm/issues/25388))
* `recovery_services` - Add `recovery_service` block to the provider that supports `vm_backup_stop_protection_and_retain_data_on_destroy` and `purge_protected_items_from_vault_on_destroy`([#25515](https://github.com/hashicorp/terraform-provider-azurerm/issues/25515))
* `storage` -  the Storage Account cache is now populated using `hashicorp/go-azure-sdk` ([#25437](https://github.com/hashicorp/terraform-provider-azurerm/issues/25437))
* `azurerm_bot_service_azure_bot` - support for the `cmk_key_vault_key_url` property ([#23640](https://github.com/hashicorp/terraform-provider-azurerm/issues/23640))
* `azurerm_capacity_reservation` - update validation for `capacity` ([#25471](https://github.com/hashicorp/terraform-provider-azurerm/issues/25471))
* `azurerm_container_app` - add support for `key_vault_id` and `identity` properties in the `secret` block ([#24773](https://github.com/hashicorp/terraform-provider-azurerm/issues/24773))
* `azurerm_databricks_workspace` - expose `managed_services_cmk_key_vault_id` and `managed_disk_cmk_key_vault_id and key_vault_id` to support cross subscription CMK's. ([#25091](https://github.com/hashicorp/terraform-provider-azurerm/issues/25091))
* `azurerm_databricks_workspace_root_dbfs_customer_managed_key` - expose `key_vault_id` to support cross subscription CMK's. ([#25091](https://github.com/hashicorp/terraform-provider-azurerm/issues/25091))
* `azurerm_managed_hsm_role_*_ids` - use specific resource id to replace generic nested item id ([#25323](https://github.com/hashicorp/terraform-provider-azurerm/issues/25323))
* `azurerm_mssql_database` - add support for `secondary_type` ([#25360](https://github.com/hashicorp/terraform-provider-azurerm/issues/25360))
* `azurerm_monitor_scheduled_query_rules_alert_v2` - support for the `identity` block ([#25365](https://github.com/hashicorp/terraform-provider-azurerm/issues/25365))
* `azurerm_mssql_server_extended_auditing_policy` - support for `audit_actions_and_groups` and `predicate_expression` ([#25425](https://github.com/hashicorp/terraform-provider-azurerm/issues/25425))
* `azurerm_netapp_account` - can now be imported ([#25384](https://github.com/hashicorp/terraform-provider-azurerm/issues/25384))
* `azurerm_netapp_volume` - support for the `kerberos_enabled`, `smb_continuous_availability_enabled`, `kerberos_5_read_only_enabled`, `kerberos_5_read_write_enabled`, `kerberos_5i_read_only_enabled`, `kerberos_5i_read_write_enabled`, `kerberos_5p_read_only_enabled`, and `kerberos_5p_read_write_enabled` properties ([#25385](https://github.com/hashicorp/terraform-provider-azurerm/issues/25385))
* `azurerm_recovery_services_vault` - upgrading to version `2024-01-01` ([#25325](https://github.com/hashicorp/terraform-provider-azurerm/issues/25325))
* `azurerm_stack_hci_cluster` - the `client_id` property is now optional ([#25407](https://github.com/hashicorp/terraform-provider-azurerm/issues/25407))
* `azurerm_storage_encryption_scope` - refactoring to use `hashicorp/go-azure-sdk` rather than `Azure/azure-sdk-for-go` ([#25437](https://github.com/hashicorp/terraform-provider-azurerm/issues/25437))
* `azurerm_mssql_elasticpool` - the `maintenance_configuration_name` property now supports values `SQL_SouthAfricaNorth_DB_1`, `SQL_SouthAfricaNorth_DB_2`, `SQL_WestUS3_DB_1` and `SQL_WestUS3_DB_2` ([#25500](https://github.com/hashicorp/terraform-provider-azurerm/issues/25500))
* `azurerm_lighthouse_assignment` - updating API Version from `2019-06-01` to `2022-10-01`  ([#25473](https://github.com/hashicorp/terraform-provider-azurerm/issues/25473))

BUG FIXES:

* `network` -  updating the `GatewaySubnet` validation to show the Subnet Name when the validation fails ([#25484](https://github.com/hashicorp/terraform-provider-azurerm/issues/25484))
* `azurerm_function_app_hybrid_connection` - fix an issue during creation when `send_key_name` is specified ([#25379](https://github.com/hashicorp/terraform-provider-azurerm/issues/25379))
* `azurerm_linux_web_app_slot` - fix a crash when upgrading the provider to v3.88.0 or later ([#25406](https://github.com/hashicorp/terraform-provider-azurerm/issues/25406))
* `azurerm_mssql_database` - update the behavior of the `enclave_type` field. ([#25508](https://github.com/hashicorp/terraform-provider-azurerm/issues/25508))
* `azurerm_mssql_elasticpool` - update the behavior of the `enclave_type` field. ([#25508](https://github.com/hashicorp/terraform-provider-azurerm/issues/25508))
* `azurerm_network_manager_deployment` - add locking ([#25368](https://github.com/hashicorp/terraform-provider-azurerm/issues/25368))
* `azurerm_resource_group_template_deployment` - changes to `parameters_content` and `template_content` now force `output_content` to be updated in the plan ([#25403](https://github.com/hashicorp/terraform-provider-azurerm/issues/25403))
* `azurerm_storage_blob` - fix a potential crash when the endpoint is unreachable ([#25404](https://github.com/hashicorp/terraform-provider-azurerm/issues/25404))
* `azurerm_storage_container` - fix a potential crash when the endpoint is unreachable ([#25404](https://github.com/hashicorp/terraform-provider-azurerm/issues/25404))
* `azurerm_storage_data_lake_gen2_filesystem` - fix a potential crash when the endpoint is unreachable ([#25404](https://github.com/hashicorp/terraform-provider-azurerm/issues/25404))
* `azurerm_storage_data_lake_gen2_filesystem_path` - fix a potential crash when the endpoint is unreachable ([#25404](https://github.com/hashicorp/terraform-provider-azurerm/issues/25404))
* `azurerm_storage_queue` - fix a potential crash when the endpoint is unreachable ([#25404](https://github.com/hashicorp/terraform-provider-azurerm/issues/25404))
* `azurerm_storage_share` - fix a potential crash when the endpoint is unreachable ([#25404](https://github.com/hashicorp/terraform-provider-azurerm/issues/25404))
* `azurerm_storage_share_directory` - fix a potential crash when the endpoint is unreachable ([#25404](https://github.com/hashicorp/terraform-provider-azurerm/issues/25404))
* `azurerm_storage_share_directory` - resolve an issue where directories might fail to destroy ([#25404](https://github.com/hashicorp/terraform-provider-azurerm/issues/25404))
* `azurerm_storage_share_file` - fix a potential crash when the endpoint is unreachable ([#25404](https://github.com/hashicorp/terraform-provider-azurerm/issues/25404))
* `azurerm_storage_share_file` - fix several bugs with path handling when creating files in subdirectories ([#25404](https://github.com/hashicorp/terraform-provider-azurerm/issues/25404))
* `azurerm_web_app_hybrid_connection` - fix an issue during creation when `send_key_name` is specified ([#25379](https://github.com/hashicorp/terraform-provider-azurerm/issues/25379))
* `azurerm_windows_web_app` - prevent a panic during resource upgrade ([#25509](https://github.com/hashicorp/terraform-provider-azurerm/issues/25509))

## 3.97.1 (March 22, 2024)

ENHANCEMENTS:

* `azurerm_nginx_deployment` - support for the `configuration` block ([#24276](https://github.com/hashicorp/terraform-provider-azurerm/issues/24276))

BUG FIXES:

* `azurerm_data_factory_integration_runtime_self_hosted` - ensure that autorizationh keys are exported ([#25246](https://github.com/hashicorp/terraform-provider-azurerm/issues/25246))
* `azurerm_storage_account` - defaulting the value for `dns_endpoint_type` to `Standard` when it's not returned from the Azure API ([#25367](https://github.com/hashicorp/terraform-provider-azurerm/issues/25367))


## 3.97.0 (March 21, 2024)

BREAKING CHANGES:

* `azurerm_linux_function_app` - `app_settings["WEBSITE_RUN_FROM_PACKAGE"]` must be added to `ignore_changes` for deployments where an external tool modifies the `WEBSITE_RUN_FROM_PACKAGE` property in the `app_settings` block. ([#24848](https://github.com/hashicorp/terraform-provider-azurerm/issues/24848))
* `azurerm_linux_function_app_slot` - `app_settings["WEBSITE_RUN_FROM_PACKAGE"]` must be added to `ignore_changes` for deployments where an external tool modifies the `WEBSITE_RUN_FROM_PACKAGE` property in the `app_settings` block. ([#24848](https://github.com/hashicorp/terraform-provider-azurerm/issues/24848))

FEATURES:

* New Resource: `azurerm_elastic_san_volume` ([#24802](https://github.com/hashicorp/terraform-provider-azurerm/issues/24802))

ENHANCEMENTS:

* dependencies: updating to `v0.25.3` of `github.com/tombuildsstuff/giovanni` ([#25362](https://github.com/hashicorp/terraform-provider-azurerm/issues/25362))
* dependencies: updating to `v0.20240321.1145953` of `github.com/hashicorp/go-azure-sdk` ([#25332](https://github.com/hashicorp/terraform-provider-azurerm/issues/25332))
* dependencies: updating to `v0.25.2` of `github.com/tombuildsstuff/giovanni` ([#25305](https://github.com/hashicorp/terraform-provider-azurerm/issues/25305))
* `azurestackhci`: updating to API Version `2024-01-01` ([#25279](https://github.com/hashicorp/terraform-provider-azurerm/issues/25279))
* `monitor/scheduledqueryrules`: updating to API version `2023-03-15-preview` ([#25350](https://github.com/hashicorp/terraform-provider-azurerm/issues/25350))
* `cosmosdb`: updating to use the transport layer from `hashicorp/go-azure-sdk` rather than `Azure/go-autorest` ([#25166](https://github.com/hashicorp/terraform-provider-azurerm/issues/25166))
* Data Source `azurerm_stack_hci_cluster`: refactoring the association to use `hashicorp/go-azure-sdk` ([#25293](https://github.com/hashicorp/terraform-provider-azurerm/issues/25293))
* `azurerm_app_configuration` - support for Environments other than Azure Public ([#25271](https://github.com/hashicorp/terraform-provider-azurerm/issues/25271))
* `azurerm_automanage_configuration` - refactoring to use `hashicorp/go-azure-sdk` ([#25293](https://github.com/hashicorp/terraform-provider-azurerm/issues/25293))
* `azurerm_container_app_environment` - add support for `Consumption` workload profile ([#25285](https://github.com/hashicorp/terraform-provider-azurerm/issues/25285))
* `azurerm_cosmosdb_postgresql_cluster` - expose list of server names and FQDN in the `servers` block ([#25240](https://github.com/hashicorp/terraform-provider-azurerm/issues/25240))
* `azurerm_data_share` - hyphens are now allowed in the resource's name ([#25242](https://github.com/hashicorp/terraform-provider-azurerm/issues/25242))
* `azurerm_data_factory_integration_runtime_azure_ssis` - support for the `copy_compute_scale` and `pipeline_external_compute_scale` blocks ([#25281](https://github.com/hashicorp/terraform-provider-azurerm/issues/25281))
* `azurerm_healthcare_service` - support for the `identity` and `configuration_export_storage_account_name` properties ([#25193](https://github.com/hashicorp/terraform-provider-azurerm/issues/25193))
* `azurerm_nginx_deployment` - support the `auto_scale_profile` block ([#24950](https://github.com/hashicorp/terraform-provider-azurerm/issues/24950))
* `azurerm_netapp_account_resource` - support for the `kerberos_ad_name`, `kerberos_kdc_ip property`, `enable_aes_encryption`, `local_nfs_users_with_ldap_allowed`, `server_root_ca_certificate`, `ldap_over_tls_enabled`, and `ldap_signing_enabled` properties ([#25340](https://github.com/hashicorp/terraform-provider-azurerm/issues/25340))
* `azurerm_netapp_account_resource` - support for [Support for Azure Netapp Files - AD Site Name #12462] via the `site_name` property ([#25340](https://github.com/hashicorp/terraform-provider-azurerm/issues/25340))
* `azurerm_stack_hci_cluster`: refactoring the association to use `hashicorp/go-azure-sdk` ([#25293](https://github.com/hashicorp/terraform-provider-azurerm/issues/25293))
* `azurerm_storage_account` - support for the `dns_endpoint_type` property ([#22583](https://github.com/hashicorp/terraform-provider-azurerm/issues/22583))
* `azurerm_storage_blob_inventory_policy` -  refactoring to use `hashicorp/go-azure-sdk` ([#25268](https://github.com/hashicorp/terraform-provider-azurerm/issues/25268))
* `azurerm_synapse_spark_pool` - added support for `3.4` ([#25319](https://github.com/hashicorp/terraform-provider-azurerm/issues/25319))

BUG FIXES:

* Data Source: `azurerm_storage_blob` - fix a bug that incorrectly parsed the endpoint in the resource ID ([#25283](https://github.com/hashicorp/terraform-provider-azurerm/issues/25283))
* Data Source: `azurerm_storage_table_entity` - fixing a regression when parsing the table endpoint ([#25307](https://github.com/hashicorp/terraform-provider-azurerm/issues/25307))
* `netapp_account_resource` - correct the `smb_server_name` property validation ([#25340](https://github.com/hashicorp/terraform-provider-azurerm/issues/25340))
* `azurerm_backup_policy_file_share` - prevent a bug when the `include_last_days` property does not work when `days` is empty ([#25280](https://github.com/hashicorp/terraform-provider-azurerm/issues/25280))
* `azurerm_backup_policy_vm` - prevent a bug when the `include_last_days` property does not work when `days` is empty ([#25280](https://github.com/hashicorp/terraform-provider-azurerm/issues/25280))
* `azurerm_container_app_custom_domain` - prevent an issue where the secret was not being passed through (#25196) ([#25251](https://github.com/hashicorp/terraform-provider-azurerm/issues/25251))
* `azurerm_data_protection_backup_instance_kubernetes_cluster` - prevent the protection errosr `ScenarioPluginInvalidWorkflowDataRequest` and `UserErrorKubernetesBackupExtensionUnhealthy` [azurerm_data_protection_backup_instance_kubernetes_cluster is created with message "Fix protection error for the backup instance" and code ScenarioPluginInvalidWorkflowDataRequest #25294] ([#25345](https://github.com/hashicorp/terraform-provider-azurerm/issues/25345))
* `azurerm_purview_account` - will now allow for PurView accounts with missing or disabled eventhubs without keys ([#25301](https://github.com/hashicorp/terraform-provider-azurerm/issues/25301))
* `azurerm_storage_account` - fix a crash when the storage account becomes unavailable whilst reading ([#25332](https://github.com/hashicorp/terraform-provider-azurerm/issues/25332))
* `azurerm_storage_blob` - fixing a regression where blobs within a nested directory wouldn't be parsed correctly ([#25305](https://github.com/hashicorp/terraform-provider-azurerm/issues/25305))
* `azurerm_storage_data_lake_gen2_path` - fixing a bug where there was no timeout available during import ([#25282](https://github.com/hashicorp/terraform-provider-azurerm/issues/25282))
* `azurerm_storage_queue` - fixing a bug where the Table URI was obtained rather than the Queue URI ([#25262](https://github.com/hashicorp/terraform-provider-azurerm/issues/25262))
* `azurerm_subscription` - fixing an issue when creating a subscription alias ([#25181](https://github.com/hashicorp/terraform-provider-azurerm/issues/25181))


## 3.96.0 (March 14, 2024)

ENHANCEMENTS:

* dependencies: updating to `v0.20240314.1083835` of `github.com/hashicorp/go-azure-sdk` ([#25255](https://github.com/hashicorp/terraform-provider-azurerm/issues/25255))
* dependencies: updating to `v0.25.1` of `github.com/tombuildsstuff/giovanni` ([#24798](https://github.com/hashicorp/terraform-provider-azurerm/issues/24798))
* dependencies: updating to `v1.33.0` of `google.golang.org/protobuf` ([#25243](https://github.com/hashicorp/terraform-provider-azurerm/issues/25243))
* `storage`: updating the data plane resources to use the transport layer from `hashicorp/go-azure-sdk` rather than `Azure/go-autorest` ([#24798](https://github.com/hashicorp/terraform-provider-azurerm/issues/24798))
* Data Source: `azurerm_storage_table_entities` - support for AAD authentication ([#24798](https://github.com/hashicorp/terraform-provider-azurerm/issues/24798))
* Data Source: `azurerm_storage_table_entity` - support for AAD authentication ([#24798](https://github.com/hashicorp/terraform-provider-azurerm/issues/24798))
* `azurerm_kusto_cluster` - support `None` pattern for the `virtual_network_configuration` block ([#24733](https://github.com/hashicorp/terraform-provider-azurerm/issues/24733))
* `azurerm_linux_function_app` - support for the Node `20` runtime ([#24073](https://github.com/hashicorp/terraform-provider-azurerm/issues/24073))
* `azurerm_linux_function_app_slot` - support for the Node `20` runtime ([#24073](https://github.com/hashicorp/terraform-provider-azurerm/issues/24073))
* `azurerm_stack_hci_cluster` - support the `identity`, `cloud_id`, `service_endpoint` and `resource_provider_object_id` properties ([#25031](https://github.com/hashicorp/terraform-provider-azurerm/issues/25031))
* `azurerm_storage_share_file` - support for AAD authentication ([#24798](https://github.com/hashicorp/terraform-provider-azurerm/issues/24798))
* `azurerm_storage_share_directory` - support for AAD authentication, deprecate `share_name` and `storage_account_name` in favor of `storage_share_id` ([#24798](https://github.com/hashicorp/terraform-provider-azurerm/issues/24798))
* `azurerm_storage_table_entity` - support for AAD authentication, deprecate `share_name` and `storage_account_name` in favor of `storage_table_id` ([#24798](https://github.com/hashicorp/terraform-provider-azurerm/issues/24798))
* `azurerm_storage_table_entity` - support for AAD authentication ([#24798](https://github.com/hashicorp/terraform-provider-azurerm/issues/24798))
* `azurerm_windows_function_app` - support for the Node `20` runtime ([#24073](https://github.com/hashicorp/terraform-provider-azurerm/issues/24073))
* `azurerm_windows_function_app_slot` - support for the Node `20` runtime ([#24073](https://github.com/hashicorp/terraform-provider-azurerm/issues/24073))
* `azurerm_windows_web_app` - support for the Node `20` runtime ([#24073](https://github.com/hashicorp/terraform-provider-azurerm/issues/24073))
* `azurerm_windows_web_app_slot` - support for the Node `20` runtime ([#24073](https://github.com/hashicorp/terraform-provider-azurerm/issues/24073))

BUG FIXES:

* `azurerm_container_app_custom_domain` - fix resource ID parsing bug preventing import ([#25192](https://github.com/hashicorp/terraform-provider-azurerm/issues/25192))
* `azurerm_windows_web_app` - fix incorrect warning message when checking name availability ([#25214](https://github.com/hashicorp/terraform-provider-azurerm/issues/25214))
* `azurerm_virtual_machine_run_command` - prevent a bug during updates ([#25186](https://github.com/hashicorp/terraform-provider-azurerm/issues/25186))
* Data Source: `azurerm_storage_table_entities`  - Fix `items.x.properties` truncating to one entry ([#25211](https://github.com/hashicorp/terraform-provider-azurerm/issues/25211))

## 3.95.0 (March 08, 2024)

FEATURES:

* New Resource: `azurerm_container_app_custom_domain` ([#24421](https://github.com/hashicorp/terraform-provider-azurerm/issues/24421))
* New Resource: `azurerm_data_protection_backup_instance_kubernetes_cluster` ([#24940](https://github.com/hashicorp/terraform-provider-azurerm/issues/24940))
* New Resource: `azurerm_static_web_app` ([#25117](https://github.com/hashicorp/terraform-provider-azurerm/issues/25117))
* New resource: `azurerm_static_web_app_custom_domain` ([#25117](https://github.com/hashicorp/terraform-provider-azurerm/issues/25117))
* New resource: `azurerm_system_center_virtual_machine_manager_availability_set` ([#24975](https://github.com/hashicorp/terraform-provider-azurerm/issues/24975))
* New Resource: `azurerm_workloads_sap_three_tier_virtual_instance` ([#24384](https://github.com/hashicorp/terraform-provider-azurerm/issues/24384))
* New Resource: `azurerm_workloads_sap_single_node_virtual_instance` ([#24331](https://github.com/hashicorp/terraform-provider-azurerm/issues/24331))

ENHANCEMENTS:

* `dependencies`: updating to v0.20240229.1102109 of `github.com/hashicorp/go-azure-sdk` ([#25102](https://github.com/hashicorp/terraform-provider-azurerm/issues/25102))
* `monitor`: updating to use the transport layer from `hashicorp/go-azure-sdk` rather than `Azure/go-autorest` [GH-#25102]
* `network`: updating to API Version `2023-09-01` ([#25095](https://github.com/hashicorp/terraform-provider-azurerm/issues/25095))
* `azurerm_data_factory_integration_runtime_managed` - support for the `credential_name` property ([#25033](https://github.com/hashicorp/terraform-provider-azurerm/issues/25033))
* `azurerm_linux_function_app` - support for the `description` property in the `ip_restriction` block ([#24527](https://github.com/hashicorp/terraform-provider-azurerm/issues/24527))
* `azurerm_linux_function_app` - support for the `ip_restriction_default_action` and `scm_ip_restriction_default_action` properties ([#25131](https://github.com/hashicorp/terraform-provider-azurerm/issues/25131))
* `azurerm_linux_function_app_slot` - support for the `description` property in the `ip_restriction` block ([#24527](https://github.com/hashicorp/terraform-provider-azurerm/issues/24527))
* `azurerm_linux_function_app_slot` - support for the `ip_restriction_default_action` and `scm_ip_restriction_default_action` properties ([#25131](https://github.com/hashicorp/terraform-provider-azurerm/issues/25131))
* `azurerm_linux_web_app` - support for the `description` property in the `ip_restriction` block ([#24527](https://github.com/hashicorp/terraform-provider-azurerm/issues/24527))
* `azurerm_linux_web_app` - support for the `ip_restriction_default_action` and `scm_ip_restriction_default_action` properties ([#25131](https://github.com/hashicorp/terraform-provider-azurerm/issues/25131))
* `azurerm_linux_web_app_slot` - support for the `description` property in the `ip_restriction` block ([#24527](https://github.com/hashicorp/terraform-provider-azurerm/issues/24527))
* `azurerm_linux_web_app_slot` - support for the `ip_restriction_default_action` and `scm_ip_restriction_default_action` properties ([#25131](https://github.com/hashicorp/terraform-provider-azurerm/issues/25131))
* `azurerm_mysql_flexible_server` - setting the `storage.size_gb` property to a smaller value now forces a new resource to be created ([#25074](https://github.com/hashicorp/terraform-provider-azurerm/issues/25074))
* `azurerm_orbital_contact_profile` - changing the `channels` property no longer creates a new resource ([#25129](https://github.com/hashicorp/terraform-provider-azurerm/issues/25129))
* `azurerm_private_dns_resolver_inbound_endpoint` - the `private_ip_address` property is no longer required when `private_ip_allocation_method` is `Dynamic` ([#25035](https://github.com/hashicorp/terraform-provider-azurerm/issues/25035))
* `stream_analytics_output_blob` - support for the `blob_write_mode` property ([#25127](https://github.com/hashicorp/terraform-provider-azurerm/issues/25127))
* `azurerm_windows_function_app` - support for the `description` property in the `ip_restriction` block ([#24527](https://github.com/hashicorp/terraform-provider-azurerm/issues/24527))
* `azurerm_windows_function_app` - support for the `ip_restriction_default_action` and `scm_ip_restriction_default_action` properties ([#25131](https://github.com/hashicorp/terraform-provider-azurerm/issues/25131))
* `azurerm_windows_function_app_slot` - support for the `description` property in the `ip_restriction` block ([#24527](https://github.com/hashicorp/terraform-provider-azurerm/issues/24527))
* `azurerm_windows_function_app_slot` - support for the `ip_restriction_default_action` and `scm_ip_restriction_default_action` properties ([#25131](https://github.com/hashicorp/terraform-provider-azurerm/issues/25131))
* `azurerm_windows_web_app` - support for the `description` property in the `ip_restriction` block ([#24527](https://github.com/hashicorp/terraform-provider-azurerm/issues/24527))
* `azurerm_windows_web_app` - support for the `ip_restriction_default_action` and `scm_ip_restriction_default_action` properties ([#25131](https://github.com/hashicorp/terraform-provider-azurerm/issues/25131))
* `azurerm_windows_web_app_slot` - support for the `description` property in the `ip_restriction` block ([#24527](https://github.com/hashicorp/terraform-provider-azurerm/issues/24527))
* `azurerm_windows_web_app_slot` - support for the `ip_restriction_default_action` and `scm_ip_restriction_default_action` properties ([#25131](https://github.com/hashicorp/terraform-provider-azurerm/issues/25131))

BUG FIXES:

* Data Source: `azurerm_function_app_host_keys` - correctly set `event_grid_extension_key` by searching for the renamed property in the API response ([#25108](https://github.com/hashicorp/terraform-provider-azurerm/issues/25108))
* `azurerm_app_service_public_certificate` - fix issue where certificate information was not being set correctly in the read ([#24943](https://github.com/hashicorp/terraform-provider-azurerm/issues/24943))
* `azurerm_container_registry` - prevent recreation of the resource when the `georeplication.tags` are updated ([#24994](https://github.com/hashicorp/terraform-provider-azurerm/issues/24994))
* `azurerm_firewall_policy_rule_collection_group` - fix issue where the client subscription ID was used to construct the `firewall_policy_id` ([#25145](https://github.com/hashicorp/terraform-provider-azurerm/issues/25145))
* `azurerm_function_app_hybrid_connection` - fix issue where `SendKeyValue` was not populated in the API payload ([#23761](https://github.com/hashicorp/terraform-provider-azurerm/issues/23761))
* `azurerm_orbital_contact_profile` - fix creation of the resource when `event_hub_uri` is not specified ([#25128](https://github.com/hashicorp/terraform-provider-azurerm/issues/25128))
* `azurerm_recovery_services_vault` - prevent a panic when `immutability` is updated ([#25132](https://github.com/hashicorp/terraform-provider-azurerm/issues/25132))
* `azurerm_storage_account` - fix issue where the queue encryption key type was set as the table encryption key type ([#25046](https://github.com/hashicorp/terraform-provider-azurerm/issues/25046))
* `azurerm_web_app_hybrid_connection` - fix issue where `SendKeyValue` was not populated in the API payload ([#23761](https://github.com/hashicorp/terraform-provider-azurerm/issues/23761))
* `azurerm_mssql_database` - fix incorrect error due to typo when using `restore_long_term_retention_backup_id` ([#25180](https://github.com/hashicorp/terraform-provider-azurerm/issues/25180))

DEPRECATIONS:

* Deprecated Resource: `azurerm_static_site` ([#25117](https://github.com/hashicorp/terraform-provider-azurerm/issues/25117))
* Deprecated Resource: `azurerm_static_site_custom_domain` ([#25117](https://github.com/hashicorp/terraform-provider-azurerm/issues/25117))
* `azurerm_kubernetes_fleet_manager` - the `hub_profile` property has been deprecated ([#25010](https://github.com/hashicorp/terraform-provider-azurerm/issues/25010))

## 3.94.0 (February 29, 2024)

FEATURES:

* **New Resource**: `azurerm_kubernetes_fleet_update_run` ([#24813](https://github.com/hashicorp/terraform-provider-azurerm/issues/24813))

ENHANCEMENTS:

* dependencies: updating to `v0.20240228.1142829` of `github.com/hashicorp/go-azure-sdk` ([#25081](https://github.com/hashicorp/terraform-provider-azurerm/issues/25081))
* `servicefabric`: updating to use the transport layer from `hashicorp/go-azure-sdk` rather than `Azure/go-autorest` ([#25002](https://github.com/hashicorp/terraform-provider-azurerm/issues/25002))
* `springcloud`: updating to API Version `2024-01-01-preview` ([#24937](https://github.com/hashicorp/terraform-provider-azurerm/issues/24937))
* `securitycenter`: updating to use the transport layer from `hashicorp/go-azure-sdk` rather than `Azure/go-autorest` ([#25081](https://github.com/hashicorp/terraform-provider-azurerm/issues/25081))
* Data Source: `azurerm_storage_table_entities` - support for `select` ([#24987](https://github.com/hashicorp/terraform-provider-azurerm/issues/24987))
* Data Source: `azurerm_netapp_volume` - support for the `smb_access_based_enumeration` and `smb_non_browsable` properties ([#24514](https://github.com/hashicorp/terraform-provider-azurerm/issues/24514))
* `azurerm_cosmosdb_account` - add support for the `minimal_tls_version` property ([#24966](https://github.com/hashicorp/terraform-provider-azurerm/issues/24966))
* `azurerm_federated_identity_credential` - the federated credentials can now be changed without creating a new resource ([#25003](https://github.com/hashicorp/terraform-provider-azurerm/issues/25003))
* `azurerm_kubernetes_cluster` - support for the `current_kubernetes_version` property ([#25079](https://github.com/hashicorp/terraform-provider-azurerm/issues/25079))
* `azurerm_kubernetes_cluster` - private DNS is now allowed for the `web_app_routing` property ([#25038](https://github.com/hashicorp/terraform-provider-azurerm/issues/25038))
* `azurerm_kubernetes_cluster` - migration between different `outbound_type`s is now allowed ([#25021](https://github.com/hashicorp/terraform-provider-azurerm/issues/25021))
* `azurerm_mssql_database` - support for the `recovery_point_id` and `restore_long_term_retention_backup_id` properties ([#24904](https://github.com/hashicorp/terraform-provider-azurerm/issues/24904))
* `azurerm_linux_virtual_machine` - support for the `automatic_upgrade_enabled`, `disk_controller_type`, `os_image_notification`, `treat_failure_as_deployment_failure_enabled`, and `vm_agent_platform_updates_enabled`properties ([#23394](https://github.com/hashicorp/terraform-provider-azurerm/issues/23394))
* `azurerm_nginx_deployment` - support for the `automatic_upgrade_channel` property ([#24867](https://github.com/hashicorp/terraform-provider-azurerm/issues/24867))
* `azurerm_netapp_volume` - support for the `smb_access_based_enumeration` and `smb_non_browsable` properties ([#24514](https://github.com/hashicorp/terraform-provider-azurerm/issues/24514))
* `azurerm_netapp_pool` - support for the `encryption_type` property ([#24993](https://github.com/hashicorp/terraform-provider-azurerm/issues/24993))
* `azurerm_role_definition` - upgrade to the API version `2022-05-01-preview` ([#25008](https://github.com/hashicorp/terraform-provider-azurerm/issues/25008))
* `azurerm_redis_cache` - allow AAD auth for all SKUs ([#25006](https://github.com/hashicorp/terraform-provider-azurerm/issues/25006))
* `azurerm_sql_managed_instance` - support for the `zone_redundant_enabled` property ([#25089](https://github.com/hashicorp/terraform-provider-azurerm/issues/25089))
* `azurerm_spring_cloud_gateway` - support for the `application_performance_monitoring_ids` property ([#24919](https://github.com/hashicorp/terraform-provider-azurerm/issues/24919))
* `azurerm_spring_cloud_configuration_service` - support for the `refresh_interval_in_seconds` property ([#25009](https://github.com/hashicorp/terraform-provider-azurerm/issues/25009))
* `azurerm_synapse_workspace` - support for using the `user_assigned_identity_id` property within the `customer_managed_key` block ([#25027](https://github.com/hashicorp/terraform-provider-azurerm/issues/25027))
* `azurerm_windows_virtual_machine` - support for the `automatic_upgrade_enabled`, `disk_controller_type`, `os_image_notification`, `treat_failure_as_deployment_failure_enabled`, and `vm_agent_platform_updates_enabled`properties ([#23394](https://github.com/hashicorp/terraform-provider-azurerm/issues/23394))

BUG FIXES:

* `azurerm_api_management_notification_recipient_email` - fixing an issue where response pages weren't iterated over correctly ([#25055](https://github.com/hashicorp/terraform-provider-azurerm/issues/25055))
* `azurerm_api_management_notification_recipient_user` - fixing an issue where response pages weren't iterated over correctly ([#25055](https://github.com/hashicorp/terraform-provider-azurerm/issues/25055))
* `azurerm_batch_pool` - fix setting the `extension.settings_json` property ([#24976](https://github.com/hashicorp/terraform-provider-azurerm/issues/24976))
* `azurerm_key_vault_key` - `expiration_date` can be updated if newer date is ahead ([#25000](https://github.com/hashicorp/terraform-provider-azurerm/issues/25000))
* `azurerm_pim_active_role_assignment` - fix an isue where the resource would disappear or fail to import after 45 days ([#24524](https://github.com/hashicorp/terraform-provider-azurerm/issues/24524))
* `azurerm_pim_eligible_role_assignment` - fix an isue where the resource would disappear or fail to import after 45 days ([#24524](https://github.com/hashicorp/terraform-provider-azurerm/issues/24524))
* `azurerm_recovery_services_vault` - validate that `use_system_assigned_identity` and `user_assigned_identity_id` cannot be set at the same time ([#24091](https://github.com/hashicorp/terraform-provider-azurerm/issues/24091))
* `azurerm_recovery_vaults` will now create properly with `SystemAssigned,UserAssigned` identity ([#24978](https://github.com/hashicorp/terraform-provider-azurerm/issues/24978))
* `azurerm_subscription` - fixing an issue where response pages weren't iterated over correctly ([#25055](https://github.com/hashicorp/terraform-provider-azurerm/issues/25055))

## 3.93.0 (February 22, 2024)

FEATURES:

* **New Data Source**: `azurerm_express_route_circuit_peering` ([#24971](https://github.com/hashicorp/terraform-provider-azurerm/issues/24971))
* **New Data Source**: `azurerm_storage_table_entities` ([#24973](https://github.com/hashicorp/terraform-provider-azurerm/issues/24973))
* **New Resource**: `azurerm_dev_center_catalog` ([#24833](https://github.com/hashicorp/terraform-provider-azurerm/issues/24833))
* **New Resource**: `azurerm_system_center_virtual_machine_manager_server` ([#24278](https://github.com/hashicorp/terraform-provider-azurerm/issues/24278))

BUG FIXES:

* `azurerm_key_vault` - conditionally polling the Data Plane endpoint when `public_network_access_enabled` is set to false ([#23823](https://github.com/hashicorp/terraform-provider-azurerm/issues/23823))
* `azurerm_storage_account` - allow the `identity.type` property to be `SystemAssigned, UserAssigned`  when using a Customer Managed Key ([#24923](https://github.com/hashicorp/terraform-provider-azurerm/issues/24923))
* `azurerm_automation_account` - prevent the `identity.identity_ids` User Assigned identity being set when not specified in config ([#24977](https://github.com/hashicorp/terraform-provider-azurerm/issues/24977))

ENHANCEMENTS:

* dependencies: updating to `v0.20240221.1170458` of `hashicorp/go-azure-sdk` ([#24967](https://github.com/hashicorp/terraform-provider-azurerm/issues/24967))
* dependencies: refactor `azurerm_spring_cloud_configuration_service` to use `go-azure-sdk` ([#24918](https://github.com/hashicorp/terraform-provider-azurerm/issues/24918))
* provider: support or the feature flag `virtual_machine_scale_set.reimage_on_manual_upgrade` ([#22975](https://github.com/hashicorp/terraform-provider-azurerm/issues/22975))
* `sentinel`: updating to use the transport layer from `hashicorp/go-azure-sdk` rather than `Azure/go-autorest` ([#24962](https://github.com/hashicorp/terraform-provider-azurerm/issues/24962))
* `sqlvirtualmachines`: updating to use the transport layer from `hashicorp/go-azure-sdk` rather than `Azure/go-autorest` ([#24912](https://github.com/hashicorp/terraform-provider-azurerm/issues/24912))
* `nginx` : updating to use `2024-01-01-preview` ([#24868](https://github.com/hashicorp/terraform-provider-azurerm/issues/24868))
* `azurerm_cosmosdb_account` - support for the `backup.tier` property ([#24595](https://github.com/hashicorp/terraform-provider-azurerm/issues/24595))
* `azurerm_linux_virtual_machine` - the `virtual_machine_scale_set_id` proeprty can now be changed without creating a new resource ([#24768](https://github.com/hashicorp/terraform-provider-azurerm/issues/24768))
* `azurerm_machine_learning_workspace` - support for the `managed_network.isolation_mode` property ([#24951](https://github.com/hashicorp/terraform-provider-azurerm/issues/24951))
* `azurerm_private_dns_resolver_inbound_endpoint` - support the `static` value for the `private_ip_allocation_method` property ([#24952](https://github.com/hashicorp/terraform-provider-azurerm/issues/24952))
* `azurerm_postgresql_flexible_server` - expose the `storage_tier` field ([#24892](https://github.com/hashicorp/terraform-provider-azurerm/issues/24892))
* `azurerm_redis_cache` - support for the `preferred_data_persistence_auth_method` property ([#24370](https://github.com/hashicorp/terraform-provider-azurerm/issues/24370))
* `azurerm_servicebus_namespace` - support for the `premium_messaging_partitions` property ([#24676](https://github.com/hashicorp/terraform-provider-azurerm/issues/24676))
* `azurerm_windows_virtual_machine` - the `virtual_machine_scale_set_id` proeprty can now be changed without creating a new resource ([#24768](https://github.com/hashicorp/terraform-provider-azurerm/issues/24768))

BUG FIXES:

* `azurerm_cognitive_deployment` - the `version_upgrade_option` property can not be updated without creating a new resource ([#24922](https://github.com/hashicorp/terraform-provider-azurerm/issues/24922))
* `azurerm_data_protection_backup_vault` - support or the `soft_delete` and `retention_duration_in_days` properties ([#24775](https://github.com/hashicorp/terraform-provider-azurerm/issues/24775))
* `azurerm_data_factory_pipeline` - correctly handle incorrect header values ([#24921](https://github.com/hashicorp/terraform-provider-azurerm/issues/24921))
* `azurerm_kusto_cluster` - `optimized_auto_scale` is now updated after `sku` has been updated ([#24906](https://github.com/hashicorp/terraform-provider-azurerm/issues/24906))
* `azurerm_key_vault_certificate` - will now only update the `lifetime_action` of the certificate block unless otherwise required ([#24755](https://github.com/hashicorp/terraform-provider-azurerm/issues/24755))
* `azurerm_linux_virtual_machine_scale_set` - correctly include `public_ip_prefix_id` during updates ([#24939](https://github.com/hashicorp/terraform-provider-azurerm/issues/24939))
* `azurerm_postgresql_flexible_server` - the `customer_managed_key.key_vault_key_id` property is now required ([#24981](https://github.com/hashicorp/terraform-provider-azurerm/issues/24981))
* `azurerm_nginx_deployment` - changing the `sku` property now creates a new resource ([#24905](https://github.com/hashicorp/terraform-provider-azurerm/issues/24905))
* `azurerm_orchestrated_virtual_machine_scale_set` - the `disk_size_gb` and `lun` parameters of `data_disks` are optional now ([#24944](https://github.com/hashicorp/terraform-provider-azurerm/issues/24944))
* `azurerm_storage_account` - change order of API calls to be GET-then-PUT ratehr then PATCHES ([#23935](https://github.com/hashicorp/terraform-provider-azurerm/issues/23935))
* `azurerm_storage_account` - improve the validation around the `immutability_policy` being used with `blob_properties` ([#24938](https://github.com/hashicorp/terraform-provider-azurerm/issues/24938))
* `azurerm_security_center_setting` - prevent a bug when name is `SENTINEL` ([#24497](https://github.com/hashicorp/terraform-provider-azurerm/issues/24497))
* `azurerm_windows_virtual_machine_scale_set` - correctly include `public_ip_prefix_id` during updates ([#24939](https://github.com/hashicorp/terraform-provider-azurerm/issues/24939))



## 3.92.0 (February 15, 2024)

FEATURES:

* **New Data Source**: `azurerm_virtual_desktop_application_group` ([#24771](https://github.com/hashicorp/terraform-provider-azurerm/issues/24771))

ENHANCEMENTS:

* provider: support for the feature flag `postgresql_flexible_server.restart_server_on_configuration_value_change property` ([#23811](https://github.com/hashicorp/terraform-provider-azurerm/issues/23811))
* dependencies: updating to v0.20240214.1142753 of `github.com/hashicorp/go-azure-sdk` ([#24889](https://github.com/hashicorp/terraform-provider-azurerm/issues/24889))
* `automation`: updating to use the transport layer from `hashicorp/go-azure-sdk` rather than `Azure/go-autorest` ([#24858](https://github.com/hashicorp/terraform-provider-azurerm/issues/24858))
* `maintenance`: updating to use the transport layer from `hashicorp/go-azure-sdk` rather than `Azure/go-autorest` ([#24819](https://github.com/hashicorp/terraform-provider-azurerm/issues/24819))
* `containerapps`: updating to use the transport layer from `hashicorp/go-azure-sdk` rather than `Azure/go-autorest` ([#24862](https://github.com/hashicorp/terraform-provider-azurerm/issues/24862))
* `containerservices`: updating to use the transport layer from `hashicorp/go-azure-sdk` rather than `Azure/go-autorest` ([#24872](https://github.com/hashicorp/terraform-provider-azurerm/issues/24872))
* `timeseriesinsights`: updating to use the transport layer from `hashicorp/go-azure-sdk` rather than `Azure/go-autorest` ([#24889](https://github.com/hashicorp/terraform-provider-azurerm/issues/24889))
* `azurerm_container_app_environment`: support for the `infrastructure_resource_group_name` property ([#24361](https://github.com/hashicorp/terraform-provider-azurerm/issues/24361))
* `azurerm_cost_anomaly_alert` - support for the `subscription_id` property ([#24258](https://github.com/hashicorp/terraform-provider-azurerm/issues/24258))
* `azurerm_cosmosdb_account` - add default values for the `consistency_policy` code block ([#24830](https://github.com/hashicorp/terraform-provider-azurerm/issues/24830))
* `azurerm_dashboard_grafana` - support for the `smtp` block ([#24717](https://github.com/hashicorp/terraform-provider-azurerm/issues/24717))
* `azurerm_key_vault_certificates` - support for the `tags` property ([#24857](https://github.com/hashicorp/terraform-provider-azurerm/issues/24857))
* `azurerm_key_vault_secrets` - support for the `tags` property ([#24857](https://github.com/hashicorp/terraform-provider-azurerm/issues/24857))
* `azurerm_orchestrated_virtual_machine_scale_set` - support for the `additional_unattend_content` block ([#24292](https://github.com/hashicorp/terraform-provider-azurerm/issues/24292))
* `azurerm_virtual_desktop_host_pool` - support for the `vm_template` property ([#24369](https://github.com/hashicorp/terraform-provider-azurerm/issues/24369))

BUG FIXES:

* `azurerm_container_app_environment`: avoid unwanted changes when updating and using `log_analytics_workspace_id` ([#24303](https://github.com/hashicorp/terraform-provider-azurerm/issues/24303))
* `azurerm_cosmosdb_account` - fixed regression in the `backup` code block ([#24830](https://github.com/hashicorp/terraform-provider-azurerm/issues/24830))
* `azurerm_data_factory` - allow the `git_url` property to be blank/empty ([#24879](https://github.com/hashicorp/terraform-provider-azurerm/issues/24879))
* `azurerm_linux_web_app_slot` - the `worker_count` property now works correctly in the `site_config` block ([#24515](https://github.com/hashicorp/terraform-provider-azurerm/issues/24515))
* `azurerm_linux_web_app` - support `off` for the `file_system_level` property ([#24877](https://github.com/hashicorp/terraform-provider-azurerm/issues/24877))
* `azurerm_linux_web_app_slot` - support `off` for the `file_system_level` property ([#24877](https://github.com/hashicorp/terraform-provider-azurerm/issues/24877))
* `azurerm_private_endpoint` - fixing an issue where updating the Private Endpoint would remove any Application Security Group Association ([#24846](https://github.com/hashicorp/terraform-provider-azurerm/issues/24846))
* `azurerm_search_service` - fixed the update function to adjust for changed API behaviour ([#24837](https://github.com/hashicorp/terraform-provider-azurerm/issues/24837))
* `azurerm_search_service` - fixed the update function to adjust for changed API behaviour ([#24903](https://github.com/hashicorp/terraform-provider-azurerm/issues/24903))
* `azurerm_windows_web_app` - support `off` for the `file_system_level` property ([#24877](https://github.com/hashicorp/terraform-provider-azurerm/issues/24877))
* `azurerm_windows_web_app_slot` - support `off` for the `file_system_level` property ([#24877](https://github.com/hashicorp/terraform-provider-azurerm/issues/24877))

## 3.91.0 (February 08, 2024)

FEATURES:

* **New Data Source**: `azurerm_databricks_access_connector` ([#24769](https://github.com/hashicorp/terraform-provider-azurerm/issues/24769))
* **New Resource**: `azurerm_data_protection_backup_policy_kubernetes_cluster` ([#24718](https://github.com/hashicorp/terraform-provider-azurerm/issues/24718))
* **New Resource**: `azurerm_chaos_studio_experiment` ([#24779](https://github.com/hashicorp/terraform-provider-azurerm/issues/24779))
* **New Resource**: `azurerm_chaos_studio_capability` ([#24779](https://github.com/hashicorp/terraform-provider-azurerm/issues/24779))
* **New Resource**: `azurerm_dev_center_gallery` ([#23760](https://github.com/hashicorp/terraform-provider-azurerm/issues/23760))
* **New Resource:** `azurerm_kubernetes_fleet_member` ([#24792](https://github.com/hashicorp/terraform-provider-azurerm/issues/24792))
* **New Resource:** `azurerm_iotcentral_organization` ([#23132](https://github.com/hashicorp/terraform-provider-azurerm/issues/23132))
* **New Resource:** `azurerm_spring_cloud_app_dynamics_application_performance_monitoring` ([#24750](https://github.com/hashicorp/terraform-provider-azurerm/issues/24750))

ENHANCEMENTS:

* dependencies: updating to `v0.20240208.1095436` of `github.com/hashicorp/go-azure-sdk/resource-manager` ([#24819](https://github.com/hashicorp/terraform-provider-azurerm/issues/24819))
* dependencies: updating to `v0.20240208.1095436` of `github.com/hashicorp/go-azure-sdk/sdk` ([#24819](https://github.com/hashicorp/terraform-provider-azurerm/issues/24819))
* dependencies: refactor `azurerm_app_service_environment_v3` to use `go-azure-sdk` ([#24760](https://github.com/hashicorp/terraform-provider-azurerm/issues/24760))
* dependencies: refactor `azurerm_role_definition` to use `go-azure-sdk` ([#24266](https://github.com/hashicorp/terraform-provider-azurerm/issues/24266))
* `managedhsm`: updating to use the transport layer from `hashicorp/go-azure-sdk` rather than `Azure/go-autorest` ([#24761](https://github.com/hashicorp/terraform-provider-azurerm/issues/24761))
* `hdinsight`: updating to API Version `2023-07-01` ([#24761](https://github.com/hashicorp/terraform-provider-azurerm/issues/24761))
* `streamanalytics`: updating to use the transport layer from `hashicorp/go-azure-sdk` rather than `Azure/go-autorest` ([#24819](https://github.com/hashicorp/terraform-provider-azurerm/issues/24819))
* `azurerm_app_service_environment_v3` - support for the `remote_debugging_enabled` property ([#24760](https://github.com/hashicorp/terraform-provider-azurerm/issues/24760))
* `azurerm_storage_account` - support for the `local_user_enabled` property ([#24800](https://github.com/hashicorp/terraform-provider-azurerm/issues/24800))
* `azurerm_log_analytics_workspace_table` - support for the `total_retention_in_days` property ([#24513](https://github.com/hashicorp/terraform-provider-azurerm/issues/24513))
* `azurerm_maching_learning_workspace` - support for the `feature_store` and `kind` properties ([#24716](https://github.com/hashicorp/terraform-provider-azurerm/issues/24716))
* `azurerm_traffic_manager_azure_endpoint` - support for the `always_serve_enabled` property ([#24573](https://github.com/hashicorp/terraform-provider-azurerm/issues/24573))
* `azurerm_traffic_manager_external_endpoint` - support for the `always_serve_enabled` property ([#24573](https://github.com/hashicorp/terraform-provider-azurerm/issues/24573))

BUG FIXES:

* `azurerm_api_management` -  the `virtual_network_configuration` property now updates correctly outside of `virtual_network_type` ([#24569](https://github.com/hashicorp/terraform-provider-azurerm/issues/24569))

## 3.90.0 (February 01, 2024)

UPGRADE NOTES:

* provider - The provider will now automatically register the `AppConfiguration`, `DataFactory`, and `SignalRService` Resource Providers. When running Terraform with limited permissions, note that you [must disable automatic Resource Provider Registration and ensure that any Resource Providers Terraform requires are registered]([XXX](https://registry.terraform.io/providers/hashicorp/azurerm/latest/docs#skip_provider_registration)). ([#24645](https://github.com/hashicorp/terraform-provider-azurerm/issues/24645))
  
FEATURES:

* **New Data Source**: `azurerm_nginx_configuration` ([#24642](https://github.com/hashicorp/terraform-provider-azurerm/issues/24642))
* **New Data Source**: `azurerm_virtual_desktop_workspace` ([#24732](https://github.com/hashicorp/terraform-provider-azurerm/issues/24732))
* **New Resource**: `azurerm_kubernetes_fleet_update_strategy` ([#24328](https://github.com/hashicorp/terraform-provider-azurerm/issues/24328))
* **New Resource**: `azurerm_site_recovery_vmware_replicated_vm` ([#22477](https://github.com/hashicorp/terraform-provider-azurerm/issues/22477))
* **New Resource**: `azurerm_spring_cloud_new_relic_application_performance_monitoring` ([#24699](https://github.com/hashicorp/terraform-provider-azurerm/issues/24699))

ENHANCEMENTS:

* provider: registering the Resource Provider `Microsoft.AppConfiguration` ([#24645](https://github.com/hashicorp/terraform-provider-azurerm/issues/24645))
* provider: registering the Resource Provider `Microsoft.DataFactory` ([#24645](https://github.com/hashicorp/terraform-provider-azurerm/issues/24645))
* provider: registering the Resource Provider `Microsoft.SignalRService` ([#24645](https://github.com/hashicorp/terraform-provider-azurerm/issues/24645))
* provider: the Provider is now built using Go 1.21.6 ([#24653](https://github.com/hashicorp/terraform-provider-azurerm/issues/24653))
* dependencies: the dependency `github.com/hashicorp/go-azure-sdk` has been split into multiple Go Modules - and as such will be referred to by those paths going forwards ([#24636](https://github.com/hashicorp/terraform-provider-azurerm/issues/24636))
* dependencies: updating to ``v0.20240201.1064937` of `github.com/hashicorp/go-azure-sdk/resource-manager` ([#24738](https://github.com/hashicorp/terraform-provider-azurerm/issues/24738))
* dependencies: updating to `v0.20240201.1064937` of `github.com/hashicorp/go-azure-sdk/sdk` ([#24738](https://github.com/hashicorp/terraform-provider-azurerm/issues/24738))
* `appservice`:  update to `go-azure-sdk` and API version `2023-01-01` ([#24688](https://github.com/hashicorp/terraform-provider-azurerm/issues/24688))
* `datafactory`: updating to use `tombuildsstuff/kermit` ([#24675](https://github.com/hashicorp/terraform-provider-azurerm/issues/24675))
* `hdinsight`: refactoring to use `github.com/hashicorp/go-azure-sdk/resource-manager` ([#24011](https://github.com/hashicorp/terraform-provider-azurerm/issues/24011))
* `hdinsight`: updating to API Version `2021-06-01` ([#24011](https://github.com/hashicorp/terraform-provider-azurerm/issues/24011))
* `loadbalancer`: updating to use `hashicorp/go-azure-sdk` ([#24291](https://github.com/hashicorp/terraform-provider-azurerm/issues/24291))
* `nginx`: updating to API Version `2023-09-01` ([#24640](https://github.com/hashicorp/terraform-provider-azurerm/issues/24640))
* `servicefabricmanagedcluster`: updating to use the base layer from `hashicorp/go-azure-sdk` rather than `Azure/go-autorest` ([#24654](https://github.com/hashicorp/terraform-provider-azurerm/issues/24654))
* `springcloud`: updating to use API Version `2023-11-01-preview` ([#24690](https://github.com/hashicorp/terraform-provider-azurerm/issues/24690))
* `subscriptions`: refactoring to use `hashicorp/go-azure-sdk` ([#24663](https://github.com/hashicorp/terraform-provider-azurerm/issues/24663))
* Data Source: `azurerm_stream_analytics_job` - support for User Assigned Identities ([#24738](https://github.com/hashicorp/terraform-provider-azurerm/issues/24738))
* `azurerm_cosmosdb_account` - support for the `gremlin_database` and `tables_to_restore` properties ([#24627](https://github.com/hashicorp/terraform-provider-azurerm/issues/24627))
* `azurerm_bot_channel_email` - support for the `magic_code` property ([#23129](https://github.com/hashicorp/terraform-provider-azurerm/issues/23129))
* `azurerm_cosmosdb_account` - support for the `partition_merge_enabled` property ([#24615](https://github.com/hashicorp/terraform-provider-azurerm/issues/24615))
* `azurerm_mssql_managed_database` - support for the `immutable_backups_enabled` property ([#24745](https://github.com/hashicorp/terraform-provider-azurerm/issues/24745))
* `azurerm_mssql_database` - support for the `immutable_backups_enabled` property ([#24745](https://github.com/hashicorp/terraform-provider-azurerm/issues/24745))
* `azurerm_palo_alto_next_generation_firewall_virtual_hub_panorama` - support for the `trusted_address_ranges` property ([#24459](https://github.com/hashicorp/terraform-provider-azurerm/issues/24459))
* `azurerm_palo_alto_next_generation_firewall_virtual_network_local_rulestack` - support for the `trusted_address_ranges` property ([#24459](https://github.com/hashicorp/terraform-provider-azurerm/issues/24459))
* `azurerm_palo_alto_next_generation_firewall_virtual_network_panorama` - support for the `trusted_address_ranges` property ([#24459](https://github.com/hashicorp/terraform-provider-azurerm/issues/24459))
* `azurerm_servicebus_namespace` - updating to use API Version `2022-10-01-preview` ([#24650](https://github.com/hashicorp/terraform-provider-azurerm/issues/24650))
* `azurerm_spring_cloud_api_portal` - support for the `api_try_out_enabled` property ([#24696](https://github.com/hashicorp/terraform-provider-azurerm/issues/24696))
* `azurerm_spring_cloud_gateway` - support for the `local_response_cache_per_route` and `local_response_cache_per_instance` properties ([#24697](https://github.com/hashicorp/terraform-provider-azurerm/issues/24697))
* `azurerm_stream_analytics_job` - support for User Assigned Identities ([#24738](https://github.com/hashicorp/terraform-provider-azurerm/issues/24738))
* `azurerm_subscription` - refactoring to use `hashicorp/go-azure-sdk` to set tags on the subscription ([#24734](https://github.com/hashicorp/terraform-provider-azurerm/issues/24734))
* `azurerm_virtual_desktop_workspace` - correctly validate the `name` property ([#24668](https://github.com/hashicorp/terraform-provider-azurerm/issues/24668))


BUG FIXES:

* provider: skip registration for resource providers that are unavailable ([#24571](https://github.com/hashicorp/terraform-provider-azurerm/issues/24571))
* `azurerm_app_configuration` - no longer require `lifecycle_ignore_changes` for the `value` property when using a key vault reference ([#24702](https://github.com/hashicorp/terraform-provider-azurerm/issues/24702))
* `azurerm_app_service_managed_certificate` - fix casing issue in `app_service_plan_id` by parsing insensitively ([#24664](https://github.com/hashicorp/terraform-provider-azurerm/issues/24664))
* `azurerm_cognitive_deployment` - updates now include the `version` property ([#24700](https://github.com/hashicorp/terraform-provider-azurerm/issues/24700))
* `azurerm_dns_cname_record` - prevent casing issue in `target_resource_id` by parsing the ID insensitively ([#24181](https://github.com/hashicorp/terraform-provider-azurerm/issues/24181))
* `azurerm_mssql_managed_instance_failover_group` - prevent an issue when trying to create a failover group with a managed instance from a different subscription ([#24646](https://github.com/hashicorp/terraform-provider-azurerm/issues/24646))
* `azurerm_storage_account` - conditionally update properties only when needed ([#24669](https://github.com/hashicorp/terraform-provider-azurerm/issues/24669))
* `azurerm_storage_account` - change update order for `access_tier`to prevent errors when uploading blobs to the archive tier ([#22250](https://github.com/hashicorp/terraform-provider-azurerm/issues/22250))

## 3.89.0 (January 25, 2024)

FEATURES:

* New Data Source: `azurerm_data_factory_trigger_schedule` ([#24572](https://github.com/hashicorp/terraform-provider-azurerm/issues/24572))
* New Data Source: `azurerm_data_factory_trigger_schedules` ([#24572](https://github.com/hashicorp/terraform-provider-azurerm/issues/24572))
* New Data Source: `azurerm_ip_groups` ([#24540](https://github.com/hashicorp/terraform-provider-azurerm/issues/24540))
* New Data Source: `azurerm_nginx_certificate` ([#24577](https://github.com/hashicorp/terraform-provider-azurerm/issues/24577))
* New Resource: `azurerm_chaos_studio_target` ([#24580](https://github.com/hashicorp/terraform-provider-azurerm/issues/24580))
* New Resource: `azurerm_elastic_san_volume_group` ([#24166](https://github.com/hashicorp/terraform-provider-azurerm/issues/24166))
* New Resource: `azurerm_netapp_account_encryption` ([#23733](https://github.com/hashicorp/terraform-provider-azurerm/issues/23733))
* New Resource: `azurerm_redhat_openshift_cluster` ([#24375](https://github.com/hashicorp/terraform-provider-azurerm/issues/24375))

ENHANCEMENTS:

* dependencies: updating to `v0.66.1` of `github.com/hashicorp/go-azure-helpers` ([#24561](https://github.com/hashicorp/terraform-provider-azurerm/issues/24561))
* dependencies: updating to `v0.20240124.1115501` of `github.com/hashicorp/go-azure-sdk` ([#24619](https://github.com/hashicorp/terraform-provider-azurerm/issues/24619))
* `bot`: updating to API Version `2021-05-01-preview` ([#24555](https://github.com/hashicorp/terraform-provider-azurerm/issues/24555))
* `containerservice`: the SDK Clients now support logging ([#24564](https://github.com/hashicorp/terraform-provider-azurerm/issues/24564))
* `cosmosdb`: updating to API Version `2023-04-15` ([#24541](https://github.com/hashicorp/terraform-provider-azurerm/issues/24541))
* `loadtestservice`: updating to use the base layer from `hashicorp/go-azure-sdk` rather than `Azure/go-autorest` (and support logging) ([#24578](https://github.com/hashicorp/terraform-provider-azurerm/issues/24578))
* `managedidentity`: updating to use the base layer from `hashicorp/go-azure-sdk` rather than `Azure/go-autorest` (and support logging) ([#24578](https://github.com/hashicorp/terraform-provider-azurerm/issues/24578))
* `azurerm_api_management_api` - change the `id` format so specific `revision`s can be managed by Terraform ([#23031](https://github.com/hashicorp/terraform-provider-azurerm/issues/23031))
* `azurerm_data_protection_backup_vault` - the `redundancy` propety can now be set to `ZoneRedundant` ([#24556](https://github.com/hashicorp/terraform-provider-azurerm/issues/24556))
* `azurerm_data_factory_integration_runtime_azure_ssis` - support for the `credential_name` property ([#24458](https://github.com/hashicorp/terraform-provider-azurerm/issues/24458))
* `azurerm_orchestrated_virtual_machine_scale_set` - support `2022-datacenter-azure-edition-hotpatch` and `2022-datacenter-azure-edition-hotpatch-smalldisk` hotpatching images ([#23500](https://github.com/hashicorp/terraform-provider-azurerm/issues/23500))
* `azurerm_stream_analytics_job` - support for the `sku_name` property ([#24554](https://github.com/hashicorp/terraform-provider-azurerm/issues/24554))

BUG FIXES:

* Data Source: `azurerm_app_service` - parsing the API Response for `app_service_plan_id` case-insensitively ([#24626](https://github.com/hashicorp/terraform-provider-azurerm/issues/24626))
* Data Source: `azurerm_function_app` - parsing the API Response for `app_service_plan_id` case-insensitively ([#24626](https://github.com/hashicorp/terraform-provider-azurerm/issues/24626))
* `azurerm_app_configuration_key` - the value for the `value` property can now be removed/emptied ([#24582](https://github.com/hashicorp/terraform-provider-azurerm/issues/24582))

* `azurerm_app_service` - parsing the API Response for `app_service_plan_id` case-insensitively ([#24626](https://github.com/hashicorp/terraform-provider-azurerm/issues/24626))
* `azurerm_app_service_plan` - fix casing in `serverFarms` due to ID update ([#24562](https://github.com/hashicorp/terraform-provider-azurerm/issues/24562))
* `azurerm_app_service_slot` - parsing the API Response for `app_service_plan_id` case-insensitively ([#24626](https://github.com/hashicorp/terraform-provider-azurerm/issues/24626))
* `azurerm_automation_schedule` - only one `monthly_occurence` block can now be specified ([#24614](https://github.com/hashicorp/terraform-provider-azurerm/issues/24614))
* `azurerm_cognitive_deployment` - the `model.version` property is no longer required ([#24264](https://github.com/hashicorp/terraform-provider-azurerm/issues/24264))
* `azurerm_container_app` - multiple `custom_scale_rule` can not be updated ([#24509](https://github.com/hashicorp/terraform-provider-azurerm/issues/24509))
* `azurerm_container_registry_task_schedule_run_now` - prevent issue where the incorrect scheduled run in tracked if there have been multiple ([#24592](https://github.com/hashicorp/terraform-provider-azurerm/issues/24592))
* `azurerm_function_app` - parsing the API Response for `app_service_plan_id` case-insensitively ([#24626](https://github.com/hashicorp/terraform-provider-azurerm/issues/24626))
* `azurerm_function_app_slot` - parsing the API Response for `app_service_plan_id` case-insensitively ([#24626](https://github.com/hashicorp/terraform-provider-azurerm/issues/24626))
* `azurerm_logic_app_standard` - now will parse the app service ID insensitively ([#24562](https://github.com/hashicorp/terraform-provider-azurerm/issues/24562))
* `azurerm_logic_app_workflow` - the `workflow_parameters` will now correctly handle information specified by `$connections` ([#24141](https://github.com/hashicorp/terraform-provider-azurerm/issues/24141))
* `azurerm_mssql_managed_instance_security_alert_policy` - can not update empty storage attributes ([#24553](https://github.com/hashicorp/terraform-provider-azurerm/issues/24553))
* `azurerm_network_interface` - the `ip_configuration` properties are no longer added to a Load Balancer Backend if one of those `ip_configurations` is associated with a backend ([#24470](https://github.com/hashicorp/terraform-provider-azurerm/issues/24470))

## 3.88.0 (January 18, 2024)

FEATURES:

* New Data Source: `azurerm_nginx_deployment` ([#24492](https://github.com/hashicorp/terraform-provider-azurerm/issues/24492))
* New Resource: `azurerm_spring_cloud_dynatrace_application_performance_monitoring` ([#23889](https://github.com/hashicorp/terraform-provider-azurerm/issues/23889))
* New Resource: `azurerm_virtual_machine_run_command` ([#23377](https://github.com/hashicorp/terraform-provider-azurerm/issues/23377))

ENHANCEMENTS:

* dependencies: updating to `v0.20240117.1163544` of `github.com/hashicorp/go-azure-sdk` ([#24481](https://github.com/hashicorp/terraform-provider-azurerm/issues/24481))
* dependencies: updating to `v0.65.1` of `github.com/hashicorp/go-azure-helpers` ([#24479](https://github.com/hashicorp/terraform-provider-azurerm/issues/24479))
* `datashare`: updating to use the base layer from `hashicorp/go-azure-sdk` rather than `Azure/go-autorest` ([#24481](https://github.com/hashicorp/terraform-provider-azurerm/issues/24481))
* `kusto`: updating to use the base layer from `hashicorp/go-azure-sdk` rather than `Azure/go-autorest` ([#24477](https://github.com/hashicorp/terraform-provider-azurerm/issues/24477))
* Data Source: `azurerm_application_gateway` - support for the `trusted_client_certificate.data` property ([#24474](https://github.com/hashicorp/terraform-provider-azurerm/issues/24474))
* `azurerm_service_plan`: refactoring to use `hashicorp/go-azure-sdk` ([#24483](https://github.com/hashicorp/terraform-provider-azurerm/issues/24483))
* `azurerm_container_group` - support for the `priority` property ([#24374](https://github.com/hashicorp/terraform-provider-azurerm/issues/24374))
* `azurerm_mssql_managed_database` - support for the `point_in_time_restore` property ([#24535](https://github.com/hashicorp/terraform-provider-azurerm/issues/24535))
* `azurerm_mssql_managed_instance` - now exports the `dns_zone` attribute ([#24435](https://github.com/hashicorp/terraform-provider-azurerm/issues/24435))
* `azurerm_linux_web_app_slot` - support for setting `python_version` to `3.12` ([#24363](https://github.com/hashicorp/terraform-provider-azurerm/issues/24363))
* `azurerm_linux_web_app` - support for setting `python_version` to `3.12` ([#24363](https://github.com/hashicorp/terraform-provider-azurerm/issues/24363))
* `azurerm_linux_function_app_slot` - support for setting `python_version` to `3.12` ([#24363](https://github.com/hashicorp/terraform-provider-azurerm/issues/24363))
*  `azurerm_linux_function_app` - support for setting `python_version` to `3.12` ([#24363](https://github.com/hashicorp/terraform-provider-azurerm/issues/24363))

BUG FIXES:

* `azurerm_application_gateway` - the `components` property within the `url` block is no longer computed ([#24480](https://github.com/hashicorp/terraform-provider-azurerm/issues/24480))
* `azurerm_cdn_frontdoor_route` - prevent an issue where `cdn_frontdoor_origin_path` gets removed on update if unchanged. ([#24488](https://github.com/hashicorp/terraform-provider-azurerm/issues/24488))
* `azurerm_cognitive_account` - fixing support for the `DC0` SKU ([#24526](https://github.com/hashicorp/terraform-provider-azurerm/issues/24526))

## 3.87.0 (January 11, 2024)

FEATURES:

* New Data Source: `azurerm_network_manager` ([#24398](https://github.com/hashicorp/terraform-provider-azurerm/issues/24398))
* New Resource: `azurerm_security_center_server_vulnerability_assessments_setting` ([#24299](https://github.com/hashicorp/terraform-provider-azurerm/issues/24299))

ENHANCEMENTS:

* dependencies: updating to `v0.20240111.1094251` of `github.com/hashicorp/go-azure-sdk` ([#24463](https://github.com/hashicorp/terraform-provider-azurerm/issues/24463))
* Data Source: `azurerm_mssql_database` - support for `identity`, `transparent_data_encryption_enabled`, `transparent_data_encryption_key_vault_key_id` and `transparent_data_encryption_key_automatic_rotation_enabled` ([#24412](https://github.com/hashicorp/terraform-provider-azurerm/issues/24412))
* Data Source: `azurerm_mssql_server` - support for `transparent_data_encryption_key_vault_key_id` ([#24412](https://github.com/hashicorp/terraform-provider-azurerm/issues/24412))
* `machinelearning`: updating to API Version `2023-10-01` ([#24416](https://github.com/hashicorp/terraform-provider-azurerm/issues/24416))
* `paloaltonetworks`: updating to API Version `2023-09-01` ([#24290](https://github.com/hashicorp/terraform-provider-azurerm/issues/24290))
* `azurerm_container_app` - update create time validations for `ingress.0.traffic_weight` ([#24042](https://github.com/hashicorp/terraform-provider-azurerm/issues/24042))
* `azurerm_container_app`- support for the `ip_security_restriction` block ([#23870](https://github.com/hashicorp/terraform-provider-azurerm/issues/23870))
* `azurerm_kubernetes_cluster` - properties in `default_node_pool.linux_os_config.sysctl_config` are now updateable via node pool cycling ([#24397](https://github.com/hashicorp/terraform-provider-azurerm/issues/24397))
* `azurerm_linux_web_app` - support the `VS2022` value for the `remote_debugging_version` property ([#24407](https://github.com/hashicorp/terraform-provider-azurerm/issues/24407))
* `azurerm_mssql_database` - support for `identity`, `transparent_data_encryption_key_vault_key_id` and `transparent_data_encryption_key_automatic_rotation_enabled` ([#24412](https://github.com/hashicorp/terraform-provider-azurerm/issues/24412))
* `azurerm_postgres_flexible_server` - the `sku_name` property now supports being set to `MO_Standard_E96ds_v5` ([#24367](https://github.com/hashicorp/terraform-provider-azurerm/issues/24367))
* `azurerm_role_assignment` - support for the `principal_type` property ([#24271](https://github.com/hashicorp/terraform-provider-azurerm/issues/24271))
* `azurerm_windows_web_app` - support the `VS2022` value for the `remote_debugging_version` property ([#24407](https://github.com/hashicorp/terraform-provider-azurerm/issues/24407))
* `azurerm_cdn_frontdoor_firewall_policy` - support for `request_body_check_enabled` property ([#24406](https://github.com/hashicorp/terraform-provider-azurerm/issues/24406))

BUG FIXES:

* Data Source: `azurerm_role_definition` - fix `role_definition_id` ([#24418](https://github.com/hashicorp/terraform-provider-azurerm/issues/24418))
* `azurerm_api_management` - the `sku_name` property can now be updated ([#24431](https://github.com/hashicorp/terraform-provider-azurerm/issues/24431))
* `azurerm_arc_kubernetes_flux_configuration` - prevent a bug where certain sensitive properties for `bucket` and `git_repository` were being overwritten after an update to the resource is made ([#24066](https://github.com/hashicorp/terraform-provider-azurerm/issues/24066))
* `azurerm_kubernetes_flux_configuration` - prevent a bug where certain sensitive properties for `bucket` and `git_repository` were being overwritten after an update to the resource is made ([#24066](https://github.com/hashicorp/terraform-provider-azurerm/issues/24066))
* `azure_linux_web_app` - prevent a bug in App Service processing of `application_stack` in updates to `site_config` ([#24424](https://github.com/hashicorp/terraform-provider-azurerm/issues/24424))
* `azure_linux_web_app_slot` - Fix bug in App Service processing of `application_stack` in updates to `site_config` ([#24424](https://github.com/hashicorp/terraform-provider-azurerm/issues/24424))
* `azurerm_network_manager_deployment` - update creation wait logic to better tolerate the api returning not found ([#24330](https://github.com/hashicorp/terraform-provider-azurerm/issues/24330))
* `azurerm_virtual_machine_data_disk_attachment` - do not update applications profile with disks ([#24145](https://github.com/hashicorp/terraform-provider-azurerm/issues/24145))
* `azure_windows_web_app` - prevent a bug in App Service processing of `application_stack` in updates to `site_config` ([#24424](https://github.com/hashicorp/terraform-provider-azurerm/issues/24424))
* `azure_windows_web_app_slot` - prevent a bug in App Service processing of `application_stack` in updates to `site_config` ([#24424](https://github.com/hashicorp/terraform-provider-azurerm/issues/24424))
* `azurerm_maintenance_configuration` - set the `reboot` property in flatten from `AlwaysReboot` to `Always` ([#24376](https://github.com/hashicorp/terraform-provider-azurerm/issues/24376))
* `azurerm_container_app_environment` - the `workload_profile` property can now be updated ([#24409](https://github.com/hashicorp/terraform-provider-azurerm/issues/24409))

## 3.86.0 (January 04, 2024)

FEATURES:

* New Data Source: `azurerm_dashboard_grafana` ([#24243](https://github.com/hashicorp/terraform-provider-azurerm/issues/24243))
* New Resource: `azurerm_log_analytics_workspace_table` ([#24229](https://github.com/hashicorp/terraform-provider-azurerm/issues/24229))
* New Resource: `azurerm_automation_powershell72_module` ([#23980](https://github.com/hashicorp/terraform-provider-azurerm/issues/23980))
* New Resource: `azurerm_data_factory_credential_user_managed_identity` ([#24307](https://github.com/hashicorp/terraform-provider-azurerm/issues/24307))

ENHANCEMENTS:

* dependencies: updating to `v0.20231215.1114251` of `hashicorp/go-azure-sdk` ([#24251](https://github.com/hashicorp/terraform-provider-azurerm/issues/24251))
* dependencies: `azurerm_spring_cloud_api_portal` - update to use `hashicorp/go-azure-sdk` ([#24321](https://github.com/hashicorp/terraform-provider-azurerm/issues/24321))
* Data Source: `azurerm_kusto_cluster` - now exports the `identity` block ([#24314](https://github.com/hashicorp/terraform-provider-azurerm/issues/24314))
* `azurerm_data_protection_backup_policy_postgresql` - support for the `time_zone` property ([#24312](https://github.com/hashicorp/terraform-provider-azurerm/issues/24312))
* `azurerm_data_protection_backup_policy_disk` - support for the `time_zone` property ([#24312](https://github.com/hashicorp/terraform-provider-azurerm/issues/24312))
* `azurerm_key_vault_managed_hardware_security_module` -the `tags` property can now be updated ([#24333](https://github.com/hashicorp/terraform-provider-azurerm/issues/24333))
* `azurerm_logic_app_standard` - support for the `site_config.0.public_network_access_enabled` property ([#24257](https://github.com/hashicorp/terraform-provider-azurerm/issues/24257))
* `azurerm_log_analytics_workspace_table` - support for the `plan` property ([#24341](https://github.com/hashicorp/terraform-provider-azurerm/issues/24341))
* `azurerm_linux_web_app` - support the value `20-lts` for the `node_version` property  ([#24289](https://github.com/hashicorp/terraform-provider-azurerm/issues/24289))
* `azurerm_recovery_services_vault` - support creation with immutability set to locked ([#23806](https://github.com/hashicorp/terraform-provider-azurerm/issues/23806))
* `azurerm_spring_cloud_service` - support for the `sku_tier` property ([#24103](https://github.com/hashicorp/terraform-provider-azurerm/issues/24103))

BUG FIXES:

* Data Source: `azurerm_role_definition` - correctly export the `role_definition_id` attribute ([#24320](https://github.com/hashicorp/terraform-provider-azurerm/issues/24320))
* `azurerm_bot_service` - fixing a bug where `public_network_access_enabled` was always set to `true` ([#24255](https://github.com/hashicorp/terraform-provider-azurerm/issues/24255))
* `azurerm_bot_service_azure_bot` - `tags` can now be updated ([#24332](https://github.com/hashicorp/terraform-provider-azurerm/issues/24332))
* `azurerm_cosmosdb_account` - fix validation for the `ip_range_filter` property ([#24306](https://github.com/hashicorp/terraform-provider-azurerm/issues/24306))
* `azurerm_linux_virtual_machine` - the `additional_capabilities.0.ultra_ssd_enabled` can now be changed during the update ([#24274](https://github.com/hashicorp/terraform-provider-azurerm/issues/24274))
* `azurerm_logic_app_standard` - update the default value of `version` from `~3` which is no longer supported to `~4` ([#24134](https://github.com/hashicorp/terraform-provider-azurerm/issues/24134))
* `azurerm_logic_app_standard` - fix a crash when setting the default `version` 4.0 flag ([#24322](https://github.com/hashicorp/terraform-provider-azurerm/issues/24322))
* `azurerm_iothub_device_update_account` - changing the `sku` property now creates a new resource ([#24324](https://github.com/hashicorp/terraform-provider-azurerm/issues/24324))
* `azurerm_iothub` - prevent an inconsistant value after an apply ([#24326](https://github.com/hashicorp/terraform-provider-azurerm/issues/24326))
* `azurerm_orchestrated_virtual_machine_scale_set` - correctly update the resource when hotpatch is enabled ([#24335](https://github.com/hashicorp/terraform-provider-azurerm/issues/24335))
* `azurerm_windows_virtual_machine` - the `additional_capabilities.0.ultra_ssd_enabled` can now be changed during the update ([#24274](https://github.com/hashicorp/terraform-provider-azurerm/issues/24274))
* `azurerm_scheduled_query_rules_alert` - changing the `data_source_id` now creates a new resource ([#24327](https://github.com/hashicorp/terraform-provider-azurerm/issues/24327))
* `azurerm_scheduled_query_rules_log` - changing the `data_source_id` now creates a new resource ([#24327](https://github.com/hashicorp/terraform-provider-azurerm/issues/24327))

## 3.85.0 (December 14, 2023)

FEATURES:

* New Data Source: `azurerm_locations` ([#23324](https://github.com/hashicorp/terraform-provider-azurerm/issues/23324))

ENHANCEMENTS:

* provider: support for authenticating using Azure Kubernetes Service Workload Identity ([#23965](https://github.com/hashicorp/terraform-provider-azurerm/issues/23965))
* dependencies: updating to `v0.65.0` of `github.com/hashicorp/go-azure-helpers` ([#24222](https://github.com/hashicorp/terraform-provider-azurerm/issues/24222))
* dependencies: updating to `v0.20231214.1220802` of `github.com/hashicorp/go-azure-sdk` ([#24246](https://github.com/hashicorp/terraform-provider-azurerm/issues/24246))
* dependencies: updating to version `v0.20231214.1160726` of `github.com/hashicorp/go-azure-sdk` ([#24241](https://github.com/hashicorp/terraform-provider-azurerm/issues/24241))
* dependencies: update `security/automation` to use `hashicorp/go-azure-sdk` ([#24156](https://github.com/hashicorp/terraform-provider-azurerm/issues/24156))
* dependencies `dataprotection`: updating to API Version `2023-05-01` ([#24143](https://github.com/hashicorp/terraform-provider-azurerm/issues/24143))
* `kusto`: removing the remnants of the old Resource ID Parsers now this uses `hashicorp/go-azure-sdk` ([#24238](https://github.com/hashicorp/terraform-provider-azurerm/issues/24238))
* Data Source: `azurerm_cognitive_account` - export the `identity` block ([#24214](https://github.com/hashicorp/terraform-provider-azurerm/issues/24214))
* Data Source: `azurerm_monitor_workspace` - add support for the `default_data_collection_endpoint_id` and `default_data_collection_rule_id` properties ([#24153](https://github.com/hashicorp/terraform-provider-azurerm/issues/24153))
* Data Source: `azurerm_shared_image_gallery` - add support for the `image_names` property ([#24176](https://github.com/hashicorp/terraform-provider-azurerm/issues/24176))
* `azurerm_dns_txt_record` - allow up to `4096` characters for the property `record.value` ([#24169](https://github.com/hashicorp/terraform-provider-azurerm/issues/24169))
* `azurerm_container_app` - support for the `workload_profile_name` property ([#24219](https://github.com/hashicorp/terraform-provider-azurerm/issues/24219))
* `azurerm_container_app` - suppot for the `init_container` block ([#23955](https://github.com/hashicorp/terraform-provider-azurerm/issues/23955))
* `azurerm_hpc_cache_blob_nfs_target` - support for the `verification_timer_in_seconds` and `write_back_timer_in_seconds` properties ([#24207](https://github.com/hashicorp/terraform-provider-azurerm/issues/24207))
* `azurerm_hpc_cache_nfs_target` - support for the `verification_timer_in_seconds` and `write_back_timer_in_seconds` properties ([#24208](https://github.com/hashicorp/terraform-provider-azurerm/issues/24208))
* `azurerm_linux_web_app` - make `client_secret_setting_name` optional and conflict with `client_secret_certificate_thumbprint` ([#21834](https://github.com/hashicorp/terraform-provider-azurerm/issues/21834))
* `azurerm_linux_web_app_slot` - make `client_secret_setting_name` optional and conflict with `client_secret_certificate_thumbprint` ([#21834](https://github.com/hashicorp/terraform-provider-azurerm/issues/21834))
* `azurerm_linux_web_app` - fix a bug in `app_settings` where settings could be lost ([#24221](https://github.com/hashicorp/terraform-provider-azurerm/issues/24221))
* `azurerm_linux_web_app_slot` - fix a bug in `app_settings` where settings could be lost ([#24221](https://github.com/hashicorp/terraform-provider-azurerm/issues/24221))
* `azurerm_log_analytics_workspace` - add support for the `immediate_data_purge_on_30_days_enabled` property ([#24015](https://github.com/hashicorp/terraform-provider-azurerm/issues/24015))
* `azurerm_mssql_server` - support for other identity types for the key vault key ([#24236](https://github.com/hashicorp/terraform-provider-azurerm/issues/24236))
* `azurerm_machine_learning_datastore_blobstorage` - resource now skips validation when being created ([#24078](https://github.com/hashicorp/terraform-provider-azurerm/issues/24078))
* `azurerm_machine_learning_datastore_datalake_gen2` - resource now skips validation when being created ([#24078](https://github.com/hashicorp/terraform-provider-azurerm/issues/24078))
* `azurerm_machine_learning_datastore_fileshare` - resource now skips validation when being created ([#24078](https://github.com/hashicorp/terraform-provider-azurerm/issues/24078))
* `azurerm_monitor_workspace` - support for the `default_data_collection_endpoint_id` and `default_data_collection_rule_id` properties ([#24153](https://github.com/hashicorp/terraform-provider-azurerm/issues/24153))
* `azurerm_redis_cache` - support for the `storage_account_subscription_id` property ([#24101](https://github.com/hashicorp/terraform-provider-azurerm/issues/24101))
* `azurerm_storage_blob` -  support for the `source_content` type `Page` ([#24177](https://github.com/hashicorp/terraform-provider-azurerm/issues/24177))
* `azurerm_web_application_firewall_policy` - support new values to the `rule_group_name` property ([#24194](https://github.com/hashicorp/terraform-provider-azurerm/issues/24194))
* `azurerm_windows_web_app` - make the `client_secret_setting_name` property optional and conflicts with the `client_secret_certificate_thumbprint` property ([#21834](https://github.com/hashicorp/terraform-provider-azurerm/issues/21834))
* `azurerm_windows_web_app_slot` - make the `client_secret_setting_name` property optional and conflicts with the `client_secret_certificate_thumbprint` property ([#21834](https://github.com/hashicorp/terraform-provider-azurerm/issues/21834))
* `azurerm_windows_web_app` - fix a bug in `app_settings` where settings could be lost ([#24221](https://github.com/hashicorp/terraform-provider-azurerm/issues/24221))
* `azurerm_windows_web_app_slot` - fix a bug in `app_settings` where settings could be lost ([#24221](https://github.com/hashicorp/terraform-provider-azurerm/issues/24221))
* `azurerm_cognitive_account` - add `ContentSafety` to the `kind` property validation ([#24205](https://github.com/hashicorp/terraform-provider-azurerm/issues/24205))

BUG FIXES:

* provider: fix an authentication issue with Azure Storage when running in Azure China cloud ([#24246](https://github.com/hashicorp/terraform-provider-azurerm/issues/24246))
* Data Source: `azurerm_role_definition` - fix bug where `role_definition_id` and `scope` were being incorrectly set ([#24211](https://github.com/hashicorp/terraform-provider-azurerm/issues/24211))
* `azurerm_batch_account` - fix bug where `UserAssigned, SystemAssigned` could be passed to the resource even though it isn't supported ([#24204](https://github.com/hashicorp/terraform-provider-azurerm/issues/24204))
* `azurerm_batch_pool` - fix bug where `settings_json` and `protected_settings` were not being unmarshaled ([#24075](https://github.com/hashicorp/terraform-provider-azurerm/issues/24075))
* `azurerm_bot_service_azure_bot` - fix bug where `public_network_access_enabled` was being set as the value for `LuisKey` ([#24164](https://github.com/hashicorp/terraform-provider-azurerm/issues/24164))
* `azurerm_cognitive_account_customer_managed_key` - `identity_client_id` is no longer passed to the api when it is empty ([#24231](https://github.com/hashicorp/terraform-provider-azurerm/issues/24231))
* `azurerm_linux_web_app_slot` - error when `service_plan_id` is identical to the parent `service_plan_id` ([#23403](https://github.com/hashicorp/terraform-provider-azurerm/issues/23403))
* `azurerm_management_group_template_deployment` - fixing a bug where `template_spec_version_id` couldn't be updated ([#24072](https://github.com/hashicorp/terraform-provider-azurerm/issues/24072))
* `azurerm_pim_active_role_assignment` - fix an importing issue by filtering available role assignments based on the provided `scope` ([#24077](https://github.com/hashicorp/terraform-provider-azurerm/issues/24077))
* `azurerm_pim_eligible_role_assignment` - fix an importing issue by filtering available role assignments based on the provided `scope` ([#24077](https://github.com/hashicorp/terraform-provider-azurerm/issues/24077))
* `azurerm_resource_group_template_deployment` - fixing a bug where `template_spec_version_id` couldn't be updated ([#24072](https://github.com/hashicorp/terraform-provider-azurerm/issues/24072))
* `azurerm_security_center_setting` - fix the casing for the `setting_name` `Sentinel` ([#24210](https://github.com/hashicorp/terraform-provider-azurerm/issues/24210))
* `azurerm_storage_account` - Fix crash when checking for `routingInputs.PublishInternetEndpoints` and `routingInputs.PublishMicrosoftEndpoints` ([#24228](https://github.com/hashicorp/terraform-provider-azurerm/issues/24228))
* `azurerm_storage_share_file` - prevent panic when the file specified by `source` is empty ([#24179](https://github.com/hashicorp/terraform-provider-azurerm/issues/24179))
* `azurerm_subscription_template_deployment` - fixing a bug where `template_spec_version_id` couldn't be updated ([#24072](https://github.com/hashicorp/terraform-provider-azurerm/issues/24072))
* `azurerm_tenant_template_deployment` - fixing a bug where `template_spec_version_id` couldn't be updated ([#24072](https://github.com/hashicorp/terraform-provider-azurerm/issues/24072))
* `azurerm_virtual_machine` - prevent a panic by nil checking the first element of `additional_capabilities` ([#24159](https://github.com/hashicorp/terraform-provider-azurerm/issues/24159))
* `azurerm_windows_web_app_slot` - error when `service_plan_id` is identical to the parent `service_plan_id` ([#23403](https://github.com/hashicorp/terraform-provider-azurerm/issues/23403))

## 3.84.0 (December 07, 2023)

FEATURES:

* **New Data Source:** `azurerm_storage_containers` ([#24061](https://github.com/hashicorp/terraform-provider-azurerm/issues/24061))
* **New Resource:** `azurerm_elastic_san` ([#23619](https://github.com/hashicorp/terraform-provider-azurerm/issues/23619))
* **New Resource:** `azurerm_key_vault_managed_hardware_security_module_role_assignment` ([#22332](https://github.com/hashicorp/terraform-provider-azurerm/issues/22332))
* **New Resource:** `azurerm_key_vault_managed_hardware_security_module_role_definition` ([#22332](https://github.com/hashicorp/terraform-provider-azurerm/issues/22332))

ENHANCEMENTS:

* dependencies: updating mssql elasticpools from `v5.0` to `2023-05-01-preview`
* dependencies: updating to `v0.20231207.1122031` of `github.com/hashicorp/go-azure-sdk` ([#24149](https://github.com/hashicorp/terraform-provider-azurerm/issues/24149))
* Data Source: `azurerm_storage_account` - export the primary and secondary internet and microsoft hostnames for blobs, dfs, files, queues, tables and web ([#23517](https://github.com/hashicorp/terraform-provider-azurerm/issues/23517))
* Data Source: `azurerm_cosmosdb_account` - export the `connection_strings`, `primary_sql_connection_string`, `secondary_sql_connection_string`, `primary_readonly_sql_connection_string`, `secondary_readonly_sql_connection_string`, `primary_mongodb_connection_string`, `secondary_mongodb_connection_string`, `primary_readonly_mongodb_connection_string`, and `secondary_readonly_mongodb_connection_string` attributes ([#24129](https://github.com/hashicorp/terraform-provider-azurerm/issues/24129))
* `azurerm_bot_service_azure_bot` - support for the `public_network_access_enabled` property ([#24125](https://github.com/hashicorp/terraform-provider-azurerm/issues/24125))
* `azurerm_container_app_environment` - support for the `workload_profile` property ([#23478](https://github.com/hashicorp/terraform-provider-azurerm/issues/23478))
* `azurerm_cosmosdb_cassandra_datacenter` - support for the `seed_node_ip_addresses` property ([#24076](https://github.com/hashicorp/terraform-provider-azurerm/issues/24076))
* `azurerm_firewall` - support for the `dns_proxy_enabled` property ([#20519](https://github.com/hashicorp/terraform-provider-azurerm/issues/20519))
* `azurerm_kubernetes_cluster` - support for the  `support_plan` property and the `sku_tier` `Premium` ([#23970](https://github.com/hashicorp/terraform-provider-azurerm/issues/23970))
* `azurerm_mssql_database` - support for `enclave_type` field ([#24054](https://github.com/hashicorp/terraform-provider-azurerm/issues/24054))
* `azurerm_mssql_elasticpool` - support for `enclave_type` field ([#24054](https://github.com/hashicorp/terraform-provider-azurerm/issues/24054))
* `azurerm_mssql_managed_instance` - support for more `vcores`: `6`, `10`, `12`, `20`, `48`, `56`, `96`, `128` ([#24085](https://github.com/hashicorp/terraform-provider-azurerm/issues/24085))
* `azurerm_redis_linked_server` - support for the property `geo_replicated_primary_host_name` ([#23984](https://github.com/hashicorp/terraform-provider-azurerm/issues/23984))
* `azurerm_storage_account` - expose the primary and secondary internet and microsoft hostnames for blobs, dfs, files, queues, tables and web ([#23517](https://github.com/hashicorp/terraform-provider-azurerm/issues/23517))
* `azurerm_synapse_role_assignment` - support for the `principal_type` property ([#24089](https://github.com/hashicorp/terraform-provider-azurerm/issues/24089))
* `azurerm_spring_cloud_build_deployment` - support for the `application_performance_monitoring_ids` property ([#23969](https://github.com/hashicorp/terraform-provider-azurerm/issues/23969))
* `azurerm_virtual_network_gateway` - support for the `bgp_route_translation_for_nat_enabled`, `dns_forwarding_enabled`, `ip_sec_replay_protection_enabled`, `remote_vnet_traffic_enabled`, `virtual_wan_traffic_enabled`, `radius_server`, `virtual_network_gateway_client_connection`, `policy_group`, and `ipsec_policy` property ([#23220](https://github.com/hashicorp/terraform-provider-azurerm/issues/23220))

BUG FIXES:

* `azurerm_application_insights_api_key` - prevent a bug where multiple keys couldn't be created for an Application Insights instance ([#23463](https://github.com/hashicorp/terraform-provider-azurerm/issues/23463))
* `azurerm_container_registry` - the `network_rule_set.virtual_network` property has been deprecated ([#24140](https://github.com/hashicorp/terraform-provider-azurerm/issues/24140))
* `azurerm_hdinsight_hadoop_cluster` - set `roles.edge_node.install_script_action.parameters` into state by retrieving the value provided in the user config since this property isn't returned by the API ([#23971](https://github.com/hashicorp/terraform-provider-azurerm/issues/23971))
* `azurerm_kubernetes_cluster` - prevent a bug where maintenance window start date was always recalculated and sent to the API ([#23985](https://github.com/hashicorp/terraform-provider-azurerm/issues/23985))
* `azurerm_mssql_database` - will no longer send all long retention values in payload unless set ([#24124](https://github.com/hashicorp/terraform-provider-azurerm/issues/24124))
* `azurerm_mssql_managed_database` - will no longer send all long retention values in payload unless set ([#24124](https://github.com/hashicorp/terraform-provider-azurerm/issues/24124))
* `azurerm_mssql_server_microsoft_support_auditing_policy` - only include storage endpoint in payload if set ([#24122](https://github.com/hashicorp/terraform-provider-azurerm/issues/24122))
* `azurerm_mobile_network_packet_core_control_plane` - prevent a panic if the HTTP Response is nil ([#24083](https://github.com/hashicorp/terraform-provider-azurerm/issues/24083))
* `azurerm_storage_account` - revert plan time name validation `(#23799)` ([#24142](https://github.com/hashicorp/terraform-provider-azurerm/issues/24142))
* `azurerm_web_application_firewall_policy` - split create and update function to fix lifecycle - ignore changes ([#23412](https://github.com/hashicorp/terraform-provider-azurerm/issues/23412))

## 3.83.0 (November 30, 2023)

UPGRADE NOTES:

* Key Vaults are now loaded using [the `ListBySubscription` API within the Key Vault Resource Provider](https://learn.microsoft.com/en-us/rest/api/keyvault/keyvault/vaults/list-by-subscription?view=rest-keyvault-keyvault-2022-07-01&tabs=HTTP) rather than [the Resources API](https://learn.microsoft.com/en-us/rest/api/keyvault/keyvault/vaults/list?view=rest-keyvault-keyvault-2022-07-01&tabs=HTTP). This change means that the Provider now caches the list of Key Vaults available within a Subscription, rather than loading these piecemeal to workaround stale data returned from the Resources API ([#24019](https://github.com/hashicorp/terraform-provider-azurerm/issues/24019))

FEATURES:

* New Data Source: `azurerm_stack_hci_cluster` ([#24032](https://github.com/hashicorp/terraform-provider-azurerm/issues/24032))

ENHANCEMENTS:

* dependencies: updating to `v0.20231129.1103252` of `github.com/hashicorp/go-azure-sdk` ([#24063](https://github.com/hashicorp/terraform-provider-azurerm/issues/24063))
* `automation`: updating to API Version `2023-11-01` ([#24017](https://github.com/hashicorp/terraform-provider-azurerm/issues/24017))
* `keyvault`: the cache is now populated using the `ListBySubscription` endpoint on the KeyVault Resource Provider rather than via the `Resources` API ([#24019](https://github.com/hashicorp/terraform-provider-azurerm/issues/24019)).
* `keyvault`: updating the cache to populate all Key Vaults available within the Subscription to reduce the number of API calls ([#24019](https://github.com/hashicorp/terraform-provider-azurerm/issues/24019))
* Data Source `azurerm_private_dns_zone`: refactoring to use the `ListBySubscription` API rather than the Resources API when `resource_group_name` is omitted ([#24024](https://github.com/hashicorp/terraform-provider-azurerm/issues/24024))
* `azurerm_dashboard_grafana` - support for `grafana_major_version` ([#24014](https://github.com/hashicorp/terraform-provider-azurerm/issues/24014))
* `azurerm_linux_web_app` - add support for dotnet 8 ([#23893](https://github.com/hashicorp/terraform-provider-azurerm/issues/23893))
* `azurerm_linux_web_app_slot` - add support for dotnet 8 ([#23893](https://github.com/hashicorp/terraform-provider-azurerm/issues/23893))
* `azurerm_media_transform` -  deprecate `face_detector_preset` and `video_analyzer_preset` ([#24002](https://github.com/hashicorp/terraform-provider-azurerm/issues/24002))
* `azurerm_postgresql_database` - update the validation of `collation` to include `Norwegian_Norway.1252` ([#24070](https://github.com/hashicorp/terraform-provider-azurerm/issues/24070))
* `azurerm_postgresql_flexible_server` - updating to API Version `2023-06-01-preview` ([#24016](https://github.com/hashicorp/terraform-provider-azurerm/issues/24016))
* `azurerm_redis_cache` - support for the `active_directory_authentication_enabled` property ([#23976](https://github.com/hashicorp/terraform-provider-azurerm/issues/23976))
* `azurerm_windows_web_app` - add support for dotnet 8 ([#23893](https://github.com/hashicorp/terraform-provider-azurerm/issues/23893))
* `azurerm_windows_web_app_slot` - add support for dotnet 8 ([#23893](https://github.com/hashicorp/terraform-provider-azurerm/issues/23893))
* `azurerm_storage_account` -  add `name` validation in custom diff ([#23799](https://github.com/hashicorp/terraform-provider-azurerm/issues/23799))

BUG FIXES:

* authentication: fix a bug where auxiliary tenants were not correctly authorized ([#24063](https://github.com/hashicorp/terraform-provider-azurerm/issues/24063))
* `azurerm_app_configuration` - normalize location in `replica` block ([#24074](https://github.com/hashicorp/terraform-provider-azurerm/issues/24074))
* `azurerm_cosmosdb_account` - cosmosdb version and capabilities can now be updated at the same time ([#24029](https://github.com/hashicorp/terraform-provider-azurerm/issues/24029))
* `azurerm_data_factory_flowlet_data_flow` - `source` and `sink` properties are now optional ([#23987](https://github.com/hashicorp/terraform-provider-azurerm/issues/23987))
* `azurerm_datadog_monitor_tag_rule` - correctly handle default rule ([#22806](https://github.com/hashicorp/terraform-provider-azurerm/issues/22806))
* `azurerm_ip_group`: fixing a crash when `firewall_ids` and `firewall_policy_ids` weren't parsed correctly from the API Response ([#24031](https://github.com/hashicorp/terraform-provider-azurerm/issues/24031))
* `azurerm_nginx_deployment` - add default value of `20` for `capacity` ([#24033](https://github.com/hashicorp/terraform-provider-azurerm/issues/24033))

## 3.82.0 (November 23, 2023)

FEATURES:

* New Data Source: `azurerm_monitor_workspace` ([#23928](https://github.com/hashicorp/terraform-provider-azurerm/issues/23928))
* New Resource: `azurerm_application_load_balancer_subnet_association` ([#23628](https://github.com/hashicorp/terraform-provider-azurerm/issues/23628))

ENHANCEMENTS:

* dependencies: updating to `v0.20231117.1130141` of `github.com/hashicorp/go-azure-sdk` ([#23945](https://github.com/hashicorp/terraform-provider-azurerm/issues/23945))
* `azurestackhci`: updating to API Version `2023-08-01` ([#23939](https://github.com/hashicorp/terraform-provider-azurerm/issues/23939))
* `dashboard`: updating to API Version `2023-09-01` ([#23929](https://github.com/hashicorp/terraform-provider-azurerm/issues/23929))
* `hpccache`: updating to API version `2023-05-01` ([#24005](https://github.com/hashicorp/terraform-provider-azurerm/issues/24005))
* `mssql`: updating resources using `hashicorp/go-azure-sdk` to API Version `2023-02-01-preview` ([#23721](https://github.com/hashicorp/terraform-provider-azurerm/issues/23721))
* `templatespecversions`: updating to API Version `2022-02-01` ([#24007](https://github.com/hashicorp/terraform-provider-azurerm/issues/24007))
*  Data Source: `azurerm_template_spec_version` - refactoring to use `hashicorp/go-azure-sdk` ([#24007](https://github.com/hashicorp/terraform-provider-azurerm/issues/24007))
* `azurerm_cosmosdb_postgresql_cluster` - `coordinator_storage_quota_in_mb` and `coordinator_vcore_count` are no longer required for read replicas ([#23928](https://github.com/hashicorp/terraform-provider-azurerm/issues/23928))
* `azurerm_dashboard_grafana` - `sku` can now be set to `Essential` ([#23934](https://github.com/hashicorp/terraform-provider-azurerm/issues/23934))
* `azurerm_gallery_application_version` - add support for the `config_file`, `package_file` and `target_region.exclude_from_latest` properties ([#23816](https://github.com/hashicorp/terraform-provider-azurerm/issues/23816))
* `azurerm_hdinsight_hadoop_cluster` - `script_actions` is no longer Force New ([#23888](https://github.com/hashicorp/terraform-provider-azurerm/issues/23888))
* `azurerm_hdinsight_hbase_cluster` - `script_actions` is no longer Force New ([#23888](https://github.com/hashicorp/terraform-provider-azurerm/issues/23888))
* `azurerm_hdinsight_interactive_query_cluster` - `script_actions` is no longer Force New ([#23888](https://github.com/hashicorp/terraform-provider-azurerm/issues/23888))
* `azurerm_hdinsight_kafka_cluster` - `script_actions` is no longer Force New ([#23888](https://github.com/hashicorp/terraform-provider-azurerm/issues/23888))
* `azurerm_hdinsight_spark_cluster` - `script_actions` is no longer Force New ([#23888](https://github.com/hashicorp/terraform-provider-azurerm/issues/23888))
* `azurerm_kubernetes_cluster` - add support for the `gpu_instance` property ([#23887](https://github.com/hashicorp/terraform-provider-azurerm/issues/23887))
* `azurerm_kubernetes_cluster_node_pool` - add support for the `gpu_instance` property ([#23887](https://github.com/hashicorp/terraform-provider-azurerm/issues/23887))
* `azurerm_log_analytics_workspace` - add support for the `identity` property ([#23864](https://github.com/hashicorp/terraform-provider-azurerm/issues/23864))
* `azurerm_linux_function_app` - add support for dotnet 8 ([#23638](https://github.com/hashicorp/terraform-provider-azurerm/issues/23638))
* `azurerm_linux_function_app_slot` - add support for dotnet 8 ([#23638](https://github.com/hashicorp/terraform-provider-azurerm/issues/23638))
* `azurerm_managed_lustre_file_system` - export attribute `mgs_address` ([#23942](https://github.com/hashicorp/terraform-provider-azurerm/issues/23942))
* `azurerm_mssql_database` - support for Hyperscale SKUs ([#23974](https://github.com/hashicorp/terraform-provider-azurerm/issues/23974))
* `azurerm_mssql_database` - refactoring to use `hashicorp/go-azure-sdk` ([#23721](https://github.com/hashicorp/terraform-provider-azurerm/issues/23721))
* `azurerm_mssql_server` - refactoring to use `hashicorp/go-azure-sdk` ([#23721](https://github.com/hashicorp/terraform-provider-azurerm/issues/23721))
* `azurerm_shared_image` - add support for `trusted_launch_supported` ([#23781](https://github.com/hashicorp/terraform-provider-azurerm/issues/23781))
* `azurerm_spring_cloud_container_deployment` - add support for the `application_performance_monitoring_ids` property ([#23862](https://github.com/hashicorp/terraform-provider-azurerm/issues/23862))
* `azurerm_spring_cloud_customized_accelerator` - add support for the `accelerator_type` and `path` properties ([#23797](https://github.com/hashicorp/terraform-provider-azurerm/issues/23797))
* `azurerm_point_to_site_vpn_gateway` - allow multiple `connection_configurations` blocks ([#23936](https://github.com/hashicorp/terraform-provider-azurerm/issues/23936))
* `azurerm_private_dns_cname_record` - `ttl` can now be set to 0 ([#23918](https://github.com/hashicorp/terraform-provider-azurerm/issues/23918))
* `azurerm_windows_function_app` - add support for dotnet 8 ([#23638](https://github.com/hashicorp/terraform-provider-azurerm/issues/23638))
* `azurerm_windows_function_app_slot` - add support for dotnet 8 ([#23638](https://github.com/hashicorp/terraform-provider-azurerm/issues/23638))

BUG FIXES:
* `azurerm_api_management` - correct a bug with additional location zones within the `additional_location` block ([#23943](https://github.com/hashicorp/terraform-provider-azurerm/issues/23943))
* `azurerm_dev_test_linux_virtual_machine` - `storage_type` is now ForceNew to match the updated API behaviour ([#23973](https://github.com/hashicorp/terraform-provider-azurerm/issues/23973))
* `azurerm_dev_test_windows_virtual_machine` - `storage_type` is now ForceNew to match the updated API behaviour ([#23973](https://github.com/hashicorp/terraform-provider-azurerm/issues/23973))
* `azurerm_disk_encryption_set` - resource will recreate if `identity` changes from `SystemAssigned` to `UserAssigned` ([#23904](https://github.com/hashicorp/terraform-provider-azurerm/issues/23904))
* `azurerm_eventhub_cluster`: `sku_name` is no longer ForceNew ([#24009](https://github.com/hashicorp/terraform-provider-azurerm/issues/24009))
* `azurerm_firewall` - recasing the value for `firewall_policy_id` to workaround the API returning the incorrect casing ([#23993](https://github.com/hashicorp/terraform-provider-azurerm/issues/23993))
* `azurerm_security_center_subscription_pricing` - fix a bug preventing removal of `extensions` and downgrading `tier` to `Free` ([#23821](https://github.com/hashicorp/terraform-provider-azurerm/issues/23821))
* `azurerm_windows_web_app` - fix an issue of incorrect application stack settings during update ([#23372](https://github.com/hashicorp/terraform-provider-azurerm/issues/23372))

## 3.81.0 (November 16, 2023)

ENHANCEMENTS:

* dependencies: updating to `v0.20231116.1162710` of `github.com/hashicorp/go-azure-sdk` ([#23922](https://github.com/hashicorp/terraform-provider-azurerm/issues/23922))
* `managedservices`: updating to use the base layer from `hashicorp/go-azure-sdk` rather than `Azure/go-autorest` ([#23890](https://github.com/hashicorp/terraform-provider-azurerm/issues/23890))
* `network`: updating to API Version `2023-06-01` ([#23875](https://github.com/hashicorp/terraform-provider-azurerm/issues/23875))
* `servicelinker`: updating to use the base layer from `hashicorp/go-azure-sdk` rather than `Azure/go-autorest` ([#23890](https://github.com/hashicorp/terraform-provider-azurerm/issues/23890))
* `storage`: refactoring usages of `github.com/hashicorp/go-azure-sdk` to use the base layer from `hashicorp/go-azure-sdk` rather than `Azure/go-autorest` ([#23890](https://github.com/hashicorp/terraform-provider-azurerm/issues/23890))
* Data Source: `azurerm_network_ddos_protection_plan`: refactoring to use `hashicorp/go-azure-sdk` ([#23849](https://github.com/hashicorp/terraform-provider-azurerm/issues/23849))
* `azurerm_linux_function_app` - add support for disabling Basic Auth for default Publishing Profile via new properties `ftp_publish_basic_authentication_enabled` and `webdeploy_publish_basic_authentication_enabled` ([#23900](https://github.com/hashicorp/terraform-provider-azurerm/issues/23900))
* `azurerm_linux_function_app_slot` - add support for disabling Basic Auth for default Publishing Profile via new properties `ftp_publish_basic_authentication_enabled` and `webdeploy_publish_basic_authentication_enabled`  ([#23900](https://github.com/hashicorp/terraform-provider-azurerm/issues/23900))
* `azurerm_linux_web_app` - add support for disabling Basic Auth for default Publishing Profile via new properties `ftp_publish_basic_authentication_enabled` and `webdeploy_publish_basic_authentication_enabled`  ([#23900](https://github.com/hashicorp/terraform-provider-azurerm/issues/23900))
* `azurerm_linux_web_app_slot` - add support for disabling Basic Auth for default Publishing Profile via new properties `ftp_publish_basic_authentication_enabled` and `webdeploy_publish_basic_authentication_enabled`  ([#23900](https://github.com/hashicorp/terraform-provider-azurerm/issues/23900))
* `azurerm_logic_app_integration_account_certificate` - `name` now accepts underscores ([#23866](https://github.com/hashicorp/terraform-provider-azurerm/issues/23866))
* `azurerm_logic_app_integration_account_partner` - `business_identity.value` now accepts underscores ([#23866](https://github.com/hashicorp/terraform-provider-azurerm/issues/23866))
* `azurerm_monitor_data_collection_rule` - added support for `WorkspaceTransforms` as `kind` ([#23873](https://github.com/hashicorp/terraform-provider-azurerm/issues/23873))
* `azurerm_network_ddos_protection_plan`: refactoring to use `hashicorp/go-azure-sdk` ([#23849](https://github.com/hashicorp/terraform-provider-azurerm/issues/23849))
* `azurerm_windows_function_app` - add support for disabling Basic Auth for default Publishing Profile via new properties `ftp_publish_basic_authentication_enabled` and `webdeploy_publish_basic_authentication_enabled`  ([#23900](https://github.com/hashicorp/terraform-provider-azurerm/issues/23900))
* `azurerm_windows_function_app_slot` - add support for disabling Basic Auth for default Publishing Profile via new properties `ftp_publish_basic_authentication_enabled` and `webdeploy_publish_basic_authentication_enabled`  ([#23900](https://github.com/hashicorp/terraform-provider-azurerm/issues/23900))
* `azurerm_windows_web_app` - add support for disabling Basic Auth for default Publishing Profile via new properties `ftp_publish_basic_authentication_enabled` and `webdeploy_publish_basic_authentication_enabled`  ([#23900](https://github.com/hashicorp/terraform-provider-azurerm/issues/23900))
* `azurerm_windows_web_app_slot` - add support for disabling Basic Auth for default Publishing Profile via new properties `ftp_publish_basic_authentication_enabled` and `webdeploy_publish_basic_authentication_enabled`  ([#23900](https://github.com/hashicorp/terraform-provider-azurerm/issues/23900))

## 3.80.0 (November 09, 2023)

ENHANCEMENTS:

* `internal/sdk` - Added support for pointer Types in resource models ([#23810](https://github.com/hashicorp/terraform-provider-azurerm/issues/23810))
* dependencies: updating to `v0.63.0` of `github.com/hashicorp/go-azure-helpers` ([#23785](https://github.com/hashicorp/terraform-provider-azurerm/issues/23785))
* dependencies: updating to `v0.20231106.1151347` of `github.com/hashicorp/go-azure-sdk` ([#23787](https://github.com/hashicorp/terraform-provider-azurerm/issues/23787))
* `azurerm_cognitive_deployment` - support for the `version_upgrade_option` property ([#22520](https://github.com/hashicorp/terraform-provider-azurerm/issues/22520))
* `azurerm_firewall_policy_rule_collection_group` - add support for the property `http_headers` ([#23641](https://github.com/hashicorp/terraform-provider-azurerm/issues/23641))
* `azurerm_kubernetes_cluster` - `fips_enabled` can be updated in the `default_node_pool` without recreating the cluster ([#23612](https://github.com/hashicorp/terraform-provider-azurerm/issues/23612))
* `azurerm_kusto_cluster` - the cluster `name` can now include dashes ([#23790](https://github.com/hashicorp/terraform-provider-azurerm/issues/23790))
* `azurerm_postgresql_database` - update the validation of `collation` to include support for `French_France.1252` ([#23783](https://github.com/hashicorp/terraform-provider-azurerm/issues/23783))

BUG FIXES:

* Data Source: `azurerm_data_protection_backup_vault` - removing `import` support, since Data Sources don't support being imported ([#23820](https://github.com/hashicorp/terraform-provider-azurerm/issues/23820))
* Data Source: `azurerm_kusto_database` - removing `import` support, since Data Sources don't support being imported ([#23820](https://github.com/hashicorp/terraform-provider-azurerm/issues/23820))
* Data Source: `azurerm_virtual_hub_route_table` - removing `import` support, since Data Sources don't support being imported ([#23820](https://github.com/hashicorp/terraform-provider-azurerm/issues/23820))
* `azurerm_windows_web_app` - prevent a panic with the `auto_heal.actions` property ([#23836](https://github.com/hashicorp/terraform-provider-azurerm/issues/23836))
* `azurerm_windows_web_app` - prevent a panic with the `auto_heal.triggers` property ([#23812](https://github.com/hashicorp/terraform-provider-azurerm/issues/23812))

## 3.79.0 (November 02, 2023)

ENHANCEMENTS:

* provider: log instead of error when RPs are unavailable when validating RP registrations ([#23380](https://github.com/hashicorp/terraform-provider-azurerm/issues/23380))
* `azurerm_arc_kuberenetes_cluster_extension_resource` - the `version` and `release_train` properties can now be set simultaneously ([#23692](https://github.com/hashicorp/terraform-provider-azurerm/issues/23692))
* `azurerm_container_apps` - support for the `ingress.exposed_port` property ([#23752](https://github.com/hashicorp/terraform-provider-azurerm/issues/23752))
* `azurerm_cosmosdb_postgresql_cluster` - read replica clusters can be created without specifying `administrator_login_password` property ([#23750](https://github.com/hashicorp/terraform-provider-azurerm/issues/23750))
* `azurerm_managed_application` - arrays can be supplied in the `parameter_values` property ([#23754](https://github.com/hashicorp/terraform-provider-azurerm/issues/23754))
* `azurerm_storage_management_policy` - support for properties `rule.*.actions.*.base_blob.0.tier_to_cold_after_days_since_{modification|last_access_time|creation}_greater_than and rule.*.actions.*.{snapshot|version}.0.tier_to_cold_after_days_since_creation_greater_than` ([#23574](https://github.com/hashicorp/terraform-provider-azurerm/issues/23574))

BUG FIXES:

* `azurerm_api_management_diagnostic` - the `operation_name_format` attribute will only be sent if `identifier` is set to `applicationinsights` ([#23736](https://github.com/hashicorp/terraform-provider-azurerm/issues/23736))
* `azurerm_backup_policy_vm` - fix payload by using current datetime ([#23586](https://github.com/hashicorp/terraform-provider-azurerm/issues/23586))
* `azurerm_kubernetes_cluster` - the `custom_ca_trust_certificates_base64` property can not be removed, only updated ([#23737](https://github.com/hashicorp/terraform-provider-azurerm/issues/23737))

## 3.78.0 (October 26, 2023)

FEATURES:

* New Resource: `azurerm_resource_management_private_link_association` ([#23546](https://github.com/hashicorp/terraform-provider-azurerm/issues/23546))

ENHANCEMENTS:

* dependencies: updating to `v0.20231025.1113325` of `github.com/hashicorp/go-azure-sdk` ([#23684](https://github.com/hashicorp/terraform-provider-azurerm/issues/23684))
* dependencies: updating to `v1.58.3` of `google.golang.org/grpc` ([#23691](https://github.com/hashicorp/terraform-provider-azurerm/issues/23691))
* dependencies: updating search service from `2022-09-01` to `2023-11-01` ([#23698](https://github.com/hashicorp/terraform-provider-azurerm/issues/23698)) 
* Data Source: `azurerm_monitor_workspace` - export `query_endpoint` ([#23629](https://github.com/hashicorp/terraform-provider-azurerm/issues/23629))
* `azurerm_express_route_port` - support for `macsec_sci_enabled` ([#23625](https://github.com/hashicorp/terraform-provider-azurerm/issues/23625))
* `azurerm_eventhub_namespace_customer_managed_key` - support for the `user_assigned_identity_id` property ([#23635](https://github.com/hashicorp/terraform-provider-azurerm/issues/23635))
* `azurerm_postgresql_flexible_server` - `private_dns_zone_id` is no longer ForceNew and case is suppressed  ([#23660](https://github.com/hashicorp/terraform-provider-azurerm/issues/23660))
* `azurerm_synapse_workspace` - add support for `azuread_authentication_only` ([#23659](https://github.com/hashicorp/terraform-provider-azurerm/issues/23659))
* `azurerm_redis_enterprise_cluster` - support for new location `Japan East` ([#23696](https://github.com/hashicorp/terraform-provider-azurerm/issues/23696))
* `azurerm_search_service` - support for `semantic_search_sku` field ([#23698](https://github.com/hashicorp/terraform-provider-azurerm/issues/23698))

BUG FIXES:

* `azurerm_palo_alto_next_generation_firewall_virtual_network_local_rulestack` - added lock for ruleStackID ([#23601](https://github.com/hashicorp/terraform-provider-azurerm/issues/23601))
* `azurerm_cognitive_deployment` - remove forceNew tag from `rai_policy_name` ([#23697](https://github.com/hashicorp/terraform-provider-azurerm/issues/23697))

## 3.77.0 (October 19, 2023)

FEATURES:

* New Resources: `azurerm_application_load_balancer_frontend` ([#23411](https://github.com/hashicorp/terraform-provider-azurerm/issues/23411))
* New Resources: `azurerm_dev_center` ([#23538](https://github.com/hashicorp/terraform-provider-azurerm/issues/23538))
* New Resources: `azurerm_dev_center_project` ([#23538](https://github.com/hashicorp/terraform-provider-azurerm/issues/23538))

ENHANCEMENTS:

* dependencies: updating to `v0.62.0` of `github.com/hashicorp/go-azure-helpers` ([#23581](https://github.com/hashicorp/terraform-provider-azurerm/issues/23581))
* dependencies: updating Kusto SDK from `2023-05-02` to `2023-08-15` ([#23598](https://github.com/hashicorp/terraform-provider-azurerm/issues/23598))
* dependencies: updating nginx from `2022-08-01` to `2023-04-01` ([#23583](https://github.com/hashicorp/terraform-provider-azurerm/issues/23583))
* `netapp`: updating to use API Version `2023-05-01` ([#23576](https://github.com/hashicorp/terraform-provider-azurerm/issues/23576))
* `springcloud`: updating to use API Version `2023-09-01-preview` ([#23544](https://github.com/hashicorp/terraform-provider-azurerm/issues/23544))
* `storage`: updating to use API Version `2023-01-01` ([#23543](https://github.com/hashicorp/terraform-provider-azurerm/issues/23543))
* `internal/sdk`: fixing an issue where struct fields containing `removedInNextMajorVersion` wouldn't be decoded correctly ([#23564](https://github.com/hashicorp/terraform-provider-azurerm/issues/23564))
* `internal/sdk`: struct tag parsing is now handled consistently during both encoding and decoding ([#23568](https://github.com/hashicorp/terraform-provider-azurerm/issues/23568))
* provider: the `roll_instances_when_required` provider feature in the `virtual_machine_scale_set` block is now optional ([#22976](https://github.com/hashicorp/terraform-provider-azurerm/issues/22976))
* Data Source: `azurerm_automation_account`: refactoring the remaining usage of `Azure/azure-sdk-for-go` to use `hashicorp/go-azure-sdk` ([#23555](https://github.com/hashicorp/terraform-provider-azurerm/issues/23555))
* `azurerm_automation_account`: refactoring the remaining usage of `Azure/azure-sdk-for-go` to use `hashicorp/go-azure-sdk` ([#23555](https://github.com/hashicorp/terraform-provider-azurerm/issues/23555))
* `azurerm_resource_deployment_script_azure_cli` - improve validation for the `version` property to support newer versions ([#23370](https://github.com/hashicorp/terraform-provider-azurerm/issues/23370))
* `azurerm_resource_deployment_script_azure_power_shell` - improve validation for the `version` property to support newer versions ([#23370](https://github.com/hashicorp/terraform-provider-azurerm/issues/23370))
* `azurerm_nginx_deployment` - support for the `capacity` and `email` properties ([#23596](https://github.com/hashicorp/terraform-provider-azurerm/issues/23596))

BUG FIXES:

* Data Source: `azurerm_virtual_hub_connection` - export the `inbound_route_map_id`, `outbound_route_map_id`, and `static_vnet_local_route_override_criteria` attributes in the `routing` block, and fix a bug where these attributes could not be set ([#23491](https://github.com/hashicorp/terraform-provider-azurerm/issues/23491))
* `azurerm_cdn_frontdoor_rule` - the `url_filename_condition` properties `match_values` is now optional if `operator` is set to `Any` ([#23541](https://github.com/hashicorp/terraform-provider-azurerm/issues/23541))
* `azurerm_shared_image_gallery` - added the `Private` and `Groups` options for the `sharing.permission` property ([#23570](https://github.com/hashicorp/terraform-provider-azurerm/issues/23570))
* `azurerm_redis_cache` - fixed incorrect ssl values for `redis_primary_connection_string` and `secondary_connection_string` ([#23575](https://github.com/hashicorp/terraform-provider-azurerm/issues/23575))
* `azurerm_monitor_activity_log_alert` - the `recommend_category` property now can be set to `HighAvailability` ([#23605](https://github.com/hashicorp/terraform-provider-azurerm/issues/23605))
* `azurerm_recovery_services_vault` - the `encryption` property can now be used with the `cross_region_restore_enabled` property ([#23618](https://github.com/hashicorp/terraform-provider-azurerm/issues/23618))
* `azurerm_storage_account_customer_managed_key` - prevent a panic when the keyvault id is empty ([#23599](https://github.com/hashicorp/terraform-provider-azurerm/issues/23599))

## 3.76.0 (October 12, 2023)

FEATURES:

* New Resource: `azurerm_security_center_storage_defender` ([#23242](https://github.com/hashicorp/terraform-provider-azurerm/issues/23242))
* New Resource: `azurerm_spring_cloud_application_insights_application_performance_monitoring` ([#23107](https://github.com/hashicorp/terraform-provider-azurerm/issues/23107))

ENHANCEMENTS:

* provider: updating to build using Go `1.21.3` ([#23514](https://github.com/hashicorp/terraform-provider-azurerm/issues/23514))
* dependencies: updating to `v0.20231012.1141427` of `github.com/hashicorp/go-azure-sdk` ([#23534](https://github.com/hashicorp/terraform-provider-azurerm/issues/23534))
* Data Source: `azurerm_application_gateway` - support for `backend_http_settings`, `global`, `gateway_ip_configuration` and additional attributes ([#23318](https://github.com/hashicorp/terraform-provider-azurerm/issues/23318))
* Data Source: `azurerm_network_service_tags` - export the `name` attribute ([#23382](https://github.com/hashicorp/terraform-provider-azurerm/issues/23382))
* `azurerm_cosmosdb_postgresql_cluster` - add support for `sql_version` of `16` and `citus_version` of `12.1` ([#23476](https://github.com/hashicorp/terraform-provider-azurerm/issues/23476))
* `azurerm_palo_alto_local_rulestack` - correctly normalize the `location` property ([#23483](https://github.com/hashicorp/terraform-provider-azurerm/issues/23483))
* `azurerm_static_site` - add support for `app_settings` ([#23421](https://github.com/hashicorp/terraform-provider-azurerm/issues/23421))

BUG FIXES:

* `azurerm_automation_schedule` - fix a bug when updating `start_time` ([#23494](https://github.com/hashicorp/terraform-provider-azurerm/issues/23494))
* `azurerm_eventhub` - remove ForceNew and check `partition_count` is not decreased ([#23499](https://github.com/hashicorp/terraform-provider-azurerm/issues/23499))
* `azurerm_managed_lustre_file_system` - update validation for `storage_capacity_in_tb` according to `sku_name` in use ([#23428](https://github.com/hashicorp/terraform-provider-azurerm/issues/23428))
* `azurerm_virtual_machine` - fix a crash when the API response for the `os_profile` block contains nil properties ([#23535](https://github.com/hashicorp/terraform-provider-azurerm/issues/23535))

## 3.75.0 (September 28, 2023)

FEATURES:

* New Resource: `azurerm_application_load_balancer` ([#22517](https://github.com/hashicorp/terraform-provider-azurerm/issues/22517))
* New Resource: `azurerm_resource_management_private_link` ([#23098](https://github.com/hashicorp/terraform-provider-azurerm/issues/23098))

ENHANCEMENTS:

* dependencies: `firewall` migrated to `hashicorp/go-azure-sdk` ([#22863](https://github.com/hashicorp/terraform-provider-azurerm/issues/22863))
* `azurerm_bot_service_azure_bot` - add support for the `icon_url` property ([#23114](https://github.com/hashicorp/terraform-provider-azurerm/issues/23114))
* `azurerm_cognitive_deployment` - `capacity` property is now updateable ([#23251](https://github.com/hashicorp/terraform-provider-azurerm/issues/23251))
* `azurerm_container_group` - added support for `key_vault_user_identity_id` ([#23332](https://github.com/hashicorp/terraform-provider-azurerm/issues/23332))
* `azurerm_data_factory` - added support for the `publish_enabled` property ([#2334](https://github.com/hashicorp/terraform-provider-azurerm/issues/2334))
* `azurerm_firewall_policy_rule_collection_group` - add support for the `description` property ([#23354](https://github.com/hashicorp/terraform-provider-azurerm/issues/23354))
* `azurerm_kubernetes_cluster` - `network_profile.network_policy` can be migrated to `cilium` ([#23342](https://github.com/hashicorp/terraform-provider-azurerm/issues/23342))
* `azurerm_log_analytics_workspace` - add support for the `data_collection_rule_id` property ([#23347](https://github.com/hashicorp/terraform-provider-azurerm/issues/23347))
* `azurerm_mysql_flexible_server` - add support for the `io_scaling_enabled` property ([#23329](https://github.com/hashicorp/terraform-provider-azurerm/issues/23329))

BUG FIXES:

* `azurerm_api_management_api` - fix importing `openapi` format content file issue ([#23348](https://github.com/hashicorp/terraform-provider-azurerm/issues/23348))
* `azurerm_cdn_frontdoor_rule` - allow a `cache_duration` of `00:00:00` ([#23384](https://github.com/hashicorp/terraform-provider-azurerm/issues/23384))
* `azurerm_cosmosdb_cassandra_datacenter` - `sku_name` is now updatable ([#23419](https://github.com/hashicorp/terraform-provider-azurerm/issues/23419))
* `azurerm_key_vault_certificate` - fix a bug that prevented soft-deleted certificates from being recovered ([#23204](https://github.com/hashicorp/terraform-provider-azurerm/issues/23204))
* `azurerm_log_analytics_solution` - fix create and update lifecycle of resource by splitting methods ([#23333](https://github.com/hashicorp/terraform-provider-azurerm/issues/23333))
* `azurerm_management_group_subscription_association` - mark resource as gone correctly if not found when retrieving ([#23335](https://github.com/hashicorp/terraform-provider-azurerm/issues/23335))
* `azurerm_management_lock` - add polling after create and delete to check for RP propagation ([#23345](https://github.com/hashicorp/terraform-provider-azurerm/issues/23345))
* `azurerm_monitor_diagnostic_setting` - added validation to ensure at least one of `category` or `category_group` is supplied ([#23308](https://github.com/hashicorp/terraform-provider-azurerm/issues/23308))
* `azurerm_palo_alto_local_rulestack_prefix_list` - fix rulestack not being committed on delete ([#23362](https://github.com/hashicorp/terraform-provider-azurerm/issues/23362))
* `azurerm_palo_alto_local_rulestack_fqdn_list` - fix rulestack not being committed on delete ([#23362](https://github.com/hashicorp/terraform-provider-azurerm/issues/23362))
* `security_center_subscription_pricing_resource` - disabled extensions logic now works as expected ([#22997](https://github.com/hashicorp/terraform-provider-azurerm/issues/22997))


## 3.74.0 (September 21, 2023)

NOTES:

* `azurerm_synapse_sql_pool` - users that have imported `azurerm_synapse_sql_pool` resources that were created outside of Terraform using an `LRS` storage account type will need to use `ignore_changes` to avoid the resource from being destroyed and recreated.

FEATURES:

* **New Resource**: `azurerm_arc_resource_bridge_appliance` ([#23108](https://github.com/hashicorp/terraform-provider-azurerm/issues/23108))
* **New Resource**: `azurerm_data_factory_dataset_azure_sql_table` ([#23264](https://github.com/hashicorp/terraform-provider-azurerm/issues/23264))
* **New Resource**: `azurerm_function_app_connection` ([#23127](https://github.com/hashicorp/terraform-provider-azurerm/issues/23127))

ENHANCEMENTS:

* dependencies: updating to `v0.20230918.1115907` of `github.com/hashicorp/go-azure-sdk` ([#23337](https://github.com/hashicorp/terraform-provider-azurerm/issues/23337))
* dependencies: downgrading to `v1.12.5` of `github.com/rickb777/date` ([#23296](https://github.com/hashicorp/terraform-provider-azurerm/issues/23296))
* `mysql`: updating to use API Version `2022-01-01` ([#23320](https://github.com/hashicorp/terraform-provider-azurerm/issues/23320))
* `azurerm_app_configuration` - support for the `replica` block ([#22452](https://github.com/hashicorp/terraform-provider-azurerm/issues/22452))
* `azurerm_bot_channel_directline` - support for `user_upload_enabled`, `endpoint_parameters_enabled`, and `storage_enabled` ([#23149](https://github.com/hashicorp/terraform-provider-azurerm/issues/23149))
* `azurerm_container_app` - support for scale rules ([#23294](https://github.com/hashicorp/terraform-provider-azurerm/issues/23294))
* `azurerm_container_app_environment` - support for zone redundancy ([#23313](https://github.com/hashicorp/terraform-provider-azurerm/issues/23313))
* `azurerm_container_group` - support for the `key_vault_user_identity_id` property for Customer Managed Keys ([#23332](https://github.com/hashicorp/terraform-provider-azurerm/issues/23332))
* `azurerm_cosmosdb_account` - support for MongoDB connection strings ([#23331](https://github.com/hashicorp/terraform-provider-azurerm/issues/23331))
* `azurerm_data_factory_dataset_delimited_text` - support for the `dynamic_file_system_enabled`, `dynamic_path_enabled`, and `dynamic_filename_enabled` properties ([#23261](https://github.com/hashicorp/terraform-provider-azurerm/issues/23261))
* `azurerm_data_factory_dataset_parquet` - support for the `azure_blob_fs_location` block ([#23261](https://github.com/hashicorp/terraform-provider-azurerm/issues/23261))
* `azurerm_monitor_diagnostic_setting` - validation to ensure either `category` or `category_group` are supplied in `enabled_log` and `log` blocks ([#23308](https://github.com/hashicorp/terraform-provider-azurerm/issues/23308))
* `azurerm_network_interface` - support for the `auxiliary_mode` and `auxiliary_sku` properties ([#22979](https://github.com/hashicorp/terraform-provider-azurerm/issues/22979))
* `azurerm_postgresql_flexible_server` - increased the maximum supported value for `storage_mb` ([#23277](https://github.com/hashicorp/terraform-provider-azurerm/issues/23277))
* `azurerm_shared_image_version` - support for the `replicated_region_deletion_enabled` and `target_region.exclude_from_latest_enabled` properties ([#23147](https://github.com/hashicorp/terraform-provider-azurerm/issues/23147))
* `azurerm_storage_account` - support for setting `domain_name` and `domain_guid` for `AADKERB` ([#22833](https://github.com/hashicorp/terraform-provider-azurerm/issues/22833))
* `azurerm_storage_account_customer_managed_key` - support for cross-tenant customer-managed keys with the `federated_identity_client_id`, and `key_vault_uri` properties ([#20356](https://github.com/hashicorp/terraform-provider-azurerm/issues/20356))
* `azurerm_web_application_firewall_policy` - support for the `rate_limit_duration`, `rate_limit_threshold`, `group_rate_limit_by`, and `request_body_inspect_limit_in_kb` properties ([#23239](https://github.com/hashicorp/terraform-provider-azurerm/issues/23239))

BUG FIXES:

* Data Source: `azurerm_container_app_environment`: fix `log_analytics_workspace_name` output to correct value ([#23298](https://github.com/hashicorp/terraform-provider-azurerm/issues/23298))
* `azurerm_api_management_api` - set the `service_url` property when importing the resource ([#23011](https://github.com/hashicorp/terraform-provider-azurerm/issues/23011))
* `azurerm_app_configuration` - prevent crash by nil checking the encryption configuration ([#23302](https://github.com/hashicorp/terraform-provider-azurerm/issues/23302))
* `azurerm_app_configuration_feature` - update `percentage_filter_value` to accept correct type of float ([#23263](https://github.com/hashicorp/terraform-provider-azurerm/issues/23263))
* `azurerm_container_app` - fix an issue with `commands` and `args` being overwritten when using multiple containers ([#23338](https://github.com/hashicorp/terraform-provider-azurerm/issues/23338))
* `azurerm_key_vault_certificate` - fix issue where certificates couldn't be recovered anymore ([#23204](https://github.com/hashicorp/terraform-provider-azurerm/issues/23204))
* `azurerm_key_vault_key` - the ForceNew when `expiration_date` is removed from the config file ([#23327](https://github.com/hashicorp/terraform-provider-azurerm/issues/23327))
* `azurerm_linux_function_app` - fix a bug in setting the storage settings when using Elastic Premium plans ([#21212](https://github.com/hashicorp/terraform-provider-azurerm/issues/21212))
* `azurerm_linux_web_app` - fix docker app stack update ([#23303](https://github.com/hashicorp/terraform-provider-azurerm/issues/23303))
* `azurerm_linux_web_app` - fix crash in auto heal expansion ([#21328](https://github.com/hashicorp/terraform-provider-azurerm/issues/21328))
* `azurerm_linux_web_app_slot` - fix docker app stack update ([#23303](https://github.com/hashicorp/terraform-provider-azurerm/issues/23303))
* `azurerm_linux_web_app_slot` - fix crash in auto heal expansion ([#21328](https://github.com/hashicorp/terraform-provider-azurerm/issues/21328))
* `azurerm_log_analytics_solution` - fix bug where the resource wasn't handling successful creation on subsequent applies ([#23312](https://github.com/hashicorp/terraform-provider-azurerm/issues/23312))
* `azurerm_management_group_subscription_association` - fix bug to correctly mark resource as gone if not found during read ([#23335](https://github.com/hashicorp/terraform-provider-azurerm/issues/23335))
* `azurerm_mssql_elasticpool` - remove check that prevents `license_type` from being set for certain skus ([#23262](https://github.com/hashicorp/terraform-provider-azurerm/issues/23262))
* `azurerm_servicebus_queue` - fixing an issue where `auto_delete_on_idle` couldn't be set to `P10675199DT2H48M5.4775807S` ([#23296](https://github.com/hashicorp/terraform-provider-azurerm/issues/23296))
* `azurerm_servicebus_topic` - fixing an issue where `auto_delete_on_idle` couldn't be set to `P10675199DT2H48M5.4775807S` ([#23296](https://github.com/hashicorp/terraform-provider-azurerm/issues/23296))
* `azurerm_storage_account` - prevent sending unsupported blob properties in payload for `Storage` account kind ([#23288](https://github.com/hashicorp/terraform-provider-azurerm/issues/23288))
* `azurerm_synapse_sql_pool` - expose `storage_account_type` ([#23217](https://github.com/hashicorp/terraform-provider-azurerm/issues/23217))
* `azurerm_windows_function_app` - fix a bug in setting the storage settings when using Elastic Premium plans ([#21212](https://github.com/hashicorp/terraform-provider-azurerm/issues/21212))
* `azurerm_windows_web_app` - fix docker app stack update ([#23303](https://github.com/hashicorp/terraform-provider-azurerm/issues/23303))
* `azurerm_windows_web_app_slot` - fix docker app stack update ([#23303](https://github.com/hashicorp/terraform-provider-azurerm/issues/23303))

DEPRECATIONS:

* `azurerm_application_gateway` - deprecate `Standard` and `WAF` skus ([#23310](https://github.com/hashicorp/terraform-provider-azurerm/issues/23310))
* `azurerm_bot_channel_web_chat` - deprecate `site_names` in favour of `site` block ([#23161](https://github.com/hashicorp/terraform-provider-azurerm/issues/23161))
* `azurerm_monitor_diagnostic_setting` - deprecate `retention_policy` in favour of `azurerm_storage_management_policy` ([#23260](https://github.com/hashicorp/terraform-provider-azurerm/issues/23260))

## 3.73.0 (September 14, 2023)

FEATURES:

* **New Resource**: `azurerm_iothub_endpoint_cosmosdb_account` ([#23065](https://github.com/hashicorp/terraform-provider-azurerm/issues/23065))
* **New Resource**: `azurerm_virtual_hub_routing_intent` ([#23138](https://github.com/hashicorp/terraform-provider-azurerm/issues/23138))

ENHANCEMENTS:

* dependencies: updating to `v0.1.1` of `github.com/btubbs/datetime` ([#23221](https://github.com/hashicorp/terraform-provider-azurerm/issues/23221))
* dependencies: updating to `v1.3.1` of `github.com/google/uuid` ([#23221](https://github.com/hashicorp/terraform-provider-azurerm/issues/23221))
* dependencies: updating to `v0.61.0` of `github.com/hashicorp/go-azure-helpers` ([#23249](https://github.com/hashicorp/terraform-provider-azurerm/issues/23249))
* dependencies: updating to `v0.20230907.1113401` of `github.com/hashicorp/go-azure-sdk` ([#23221](https://github.com/hashicorp/terraform-provider-azurerm/issues/23221))
* dependencies: updating to `v1.5.0` of `github.com/hashicorp/go-hclog` ([#23221](https://github.com/hashicorp/terraform-provider-azurerm/issues/23221))
* dependencies: updating to `v2.29.0` of `github.com/hashicorp/terraform-plugin-sdk/v2` ([#23221](https://github.com/hashicorp/terraform-provider-azurerm/issues/23221))
* dependencies: updating to `v1.5.1` of `github.com/hashicorp/terraform-plugin-testing` ([#23221](https://github.com/hashicorp/terraform-provider-azurerm/issues/23221))
* dependencies: updating to `v1.20.2` of `github.com/rickb777/date` ([#23221](https://github.com/hashicorp/terraform-provider-azurerm/issues/23221))
* dependencies: updating to `v0.13.0` of `golang.org/x/crypto` ([#23221](https://github.com/hashicorp/terraform-provider-azurerm/issues/23221))
* dependencies: updating to `v0.15.0` of `golang.org/x/net` ([#23221](https://github.com/hashicorp/terraform-provider-azurerm/issues/23221))
* dependencies: updating to `v0.13.0` of `golang.org/x/tools` ([#23221](https://github.com/hashicorp/terraform-provider-azurerm/issues/23221))
* `azurerm_bot_channel_ms_teams` - support for `deployment_environment` ([#23122](https://github.com/hashicorp/terraform-provider-azurerm/issues/23122))
* `azurerm_managed_disk` - updating to use API Version `2023-04-02` ([#23233](https://github.com/hashicorp/terraform-provider-azurerm/issues/23233))
* `azurerm_managed_disk` - support for `optimized_frequent_attach_enabled` ([#23241](https://github.com/hashicorp/terraform-provider-azurerm/issues/23241))
* `azurerm_managed_disk` - support for `performance_plus_enabled` ([#23241](https://github.com/hashicorp/terraform-provider-azurerm/issues/23241))
* `azurerm_maps_account` - support for `local_authentication_enabled` ([#23216](https://github.com/hashicorp/terraform-provider-azurerm/issues/23216))
* `azurerm_mssql_elasticpool` - support for configuring `license_type` when using the `Hyperscale` sku ([#23256](https://github.com/hashicorp/terraform-provider-azurerm/issues/23256))
* `azurerm_security_center_assessment_policy` - refactoring to use `hashicorp/go-azure-sdk` ([#23158](https://github.com/hashicorp/terraform-provider-azurerm/issues/23158))

BUG FIXES:

* `azurerm_api_management` - split create and update methods  ([#23259](https://github.com/hashicorp/terraform-provider-azurerm/issues/23259))
* `azurerm_api_management_backend` - fixing a panic when flattening the `credentials` block ([#23219](https://github.com/hashicorp/terraform-provider-azurerm/issues/23219))
* `azurerm_key_vault_certificate` - fixing a regression where certificates from a custom/unknown issuer would be polled indefinitely ([#23214](https://github.com/hashicorp/terraform-provider-azurerm/issues/23214))
* `azurerm_redis_cache` - prevent sending `redis_configuration.aof_backup_enabled` when the sku is not `Premium` to avoid API error ([#22774](https://github.com/hashicorp/terraform-provider-azurerm/issues/22774))
* `azurerm_web_application_firewall_policy` - capture and toggle state of `custom_rule` blocks with an `enabled` field ([#23163](https://github.com/hashicorp/terraform-provider-azurerm/issues/23163))

## 3.72.0 (September 07, 2023)

FEATURES:

* Provider Feature: subscription cancellation on `destroy` can now be disabled via the provider `features` block ([#19936](https://github.com/hashicorp/terraform-provider-azurerm/issues/19936))
* **New Data Source**: `netapp_volume_quota_rule` ([#23042](https://github.com/hashicorp/terraform-provider-azurerm/issues/23042))
* **New Resource**: `azurerm_automation_python3_package` ([#23087](https://github.com/hashicorp/terraform-provider-azurerm/issues/23087))
* **New Resource**: `netapp_volume_quota_rule` ([#23042](https://github.com/hashicorp/terraform-provider-azurerm/issues/23042))

ENHANCEMENTS:

* dependencies: updating to `v0.20230906.1160501` of `github.com/hashicorp/go-azure-sdk` ([#23191](https://github.com/hashicorp/terraform-provider-azurerm/issues/23191))
* `containerapps`: updating to API Version `2023-05-01` ([#22804](https://github.com/hashicorp/terraform-provider-azurerm/issues/22804))
* `keyvault`: upgrade remaining resources to `2023-02-01` ([#23089](https://github.com/hashicorp/terraform-provider-azurerm/issues/23089))
* `redisenterprise`: updating to API Version `2023-07-01` ([#23178](https://github.com/hashicorp/terraform-provider-azurerm/issues/23178))
* `vpngateway`: updating to use `hashicorp/go-azure-sdk` ([#22906](https://github.com/hashicorp/terraform-provider-azurerm/issues/22906))
* `internal/sdk`: typed resources using a custom importer now get a timed context ([#23160](https://github.com/hashicorp/terraform-provider-azurerm/issues/23160))
* `azurerm_batch_pool` - support for `accelerated_networking_enabled` ([#23021](https://github.com/hashicorp/terraform-provider-azurerm/issues/23021))
* `azurerm_batch_pool` - support for `automatic_upgrade_enabled` ([#23021](https://github.com/hashicorp/terraform-provider-azurerm/issues/23021))
* `azurerm_bot_channel_direct_line_speech` - support for the `cognitive_account_id` property ([#23106](https://github.com/hashicorp/terraform-provider-azurerm/issues/23106))
* `azurerm_bot_service_azure_bot` - support for the `local_authentication_enabled` property ([#23096](https://github.com/hashicorp/terraform-provider-azurerm/issues/23096))
* `azurerm_container_app_environment` - support for the `dapr_application_insights_connection_string` ([#23080](https://github.com/hashicorp/terraform-provider-azurerm/issues/23080))
* `azurerm_cosmosdb_cassandra_datacenter` - refactoring to use `hashicorp/go-azure-sdk` ([#23110](https://github.com/hashicorp/terraform-provider-azurerm/issues/23110))
* `azurerm_cosmosdb_cassandra_datacenter` - updating to API Version `2023-04-15` ([#23110](https://github.com/hashicorp/terraform-provider-azurerm/issues/23110))
* `azurerm_kubernetes_cluster` - Azure CNI can be updated to use `overlay` ([#22709](https://github.com/hashicorp/terraform-provider-azurerm/issues/22709))
* `azurerm_monitor_diagnostic_setting` - deprecating `retention_policy` within `enabled_log` ([#23029](https://github.com/hashicorp/terraform-provider-azurerm/issues/23029))
* `azurerm_mssql_database` - split create and update methods ([#23209](https://github.com/hashicorp/terraform-provider-azurerm/issues/23209))
* `azurerm_postgresql_database` - `collation` can now be set to `English_United Kingdom.1252` ([#23171](https://github.com/hashicorp/terraform-provider-azurerm/issues/23171))
* `azurerm_postgresql_flexible_database` - `collation` can now be set to `English_United Kingdom.1252` ([#23171](https://github.com/hashicorp/terraform-provider-azurerm/issues/23171))
* `azurerm_postgresql_flexible_server` - support for the `auto_grow_enabled` property ([#23069](https://github.com/hashicorp/terraform-provider-azurerm/issues/23069))
* `azurerm_redis_enterprise_cluster` - support for Flash clusters in Brazil South ([#23200](https://github.com/hashicorp/terraform-provider-azurerm/issues/23200))
* `azurerm_resource_provider_registration` - refactoring to use `hashicorp/go-azure-sdk` ([#23072](https://github.com/hashicorp/terraform-provider-azurerm/issues/23072))
* `azurerm_virtual_machine_extension` - support for `provision_after_extensions` ([#23124](https://github.com/hashicorp/terraform-provider-azurerm/issues/23124))
* `azurerm_virtual_network_gateway` - increasing the default timeout for create to `90m` ([#23003](https://github.com/hashicorp/terraform-provider-azurerm/issues/23003))
* `azurerm_virtual_hub_connection` - support for `inbound_route_map_id`, `outbound_route_map_id`, and `static_vnet_local_route_override_criteria` properties ([#23049](https://github.com/hashicorp/terraform-provider-azurerm/issues/23049))

BUG FIXES:

* `azurerm_api_management_api_policy` - added state migration to mutate id's ending in `policies/policy` ([#23128](https://github.com/hashicorp/terraform-provider-azurerm/issues/23128))
* `azurerm_api_management_api_operation_policy` - added state migration to mutate id's ending in `policies/policy` ([#23128](https://github.com/hashicorp/terraform-provider-azurerm/issues/23128))
* `azurerm_api_management_product_policy` - added state migration to mutate id's ending in `policies/policy` ([#23128](https://github.com/hashicorp/terraform-provider-azurerm/issues/23128))
* `azurerm_automation_account` - fixes logic for `local_authentication_enabled` ([#23082](https://github.com/hashicorp/terraform-provider-azurerm/issues/23082))
* `azurerm_key_vault_managed_storage_account` - check id can be parsed correctly before setting it in state ([#23022](https://github.com/hashicorp/terraform-provider-azurerm/issues/23022))
* `azurerm_monitor_diagnostic_setting` - fix `enabled_log` feature flagged schema ([#23093](https://github.com/hashicorp/terraform-provider-azurerm/issues/23093))
* `azurerm_pim_active_role_assignment`: polling for the duration of the timeout, rather than a fixed 5 minute value ([#22932](https://github.com/hashicorp/terraform-provider-azurerm/issues/22932))
* `azurerm_policy_set_definition` - only sending `parameters` when a value is configured ([#23155](https://github.com/hashicorp/terraform-provider-azurerm/issues/23155))
* `azurerm_synapse_workspace` - fixes index out-of-range panic when parsing `storage_data_lake_gen2_filesystem_id` ([#23019](https://github.com/hashicorp/terraform-provider-azurerm/issues/23019))
* `machine_learning_datastore_*` - fixes container ids ([#23140](https://github.com/hashicorp/terraform-provider-azurerm/issues/23140))
* `azurerm_key_vault_certificate` - id now points to new version when certificate is updated ([#23135](https://github.com/hashicorp/terraform-provider-azurerm/issues/23135))
* `azurerm_site_recovery_replicated_vm` - update `network_interface` diff so replicated items now can be updated ([#23199](https://github.com/hashicorp/terraform-provider-azurerm/issues/23199))

DEPRECATION:

* Data Source: `azure_monitor_log_profile` - Azure is retiring Azure Log Profiles on the 30th of September 2026 ([#23146](https://github.com/hashicorp/terraform-provider-azurerm/issues/23146))
* `azure_monitor_log_profile` - Azure is retiring Azure Log Profiles on the 30th of September 2026 ([#23146](https://github.com/hashicorp/terraform-provider-azurerm/issues/23146))

## 3.71.0 (August 24, 2023)

BREAKING CHANGES:

* **App Service `win32_status` property** - Due to a change made in the service to the underlying type of the Auto Heal property `win32_status` combined with a prior bug (in `v3.62.1` and earlier) causing the value of this property to be stored incorrectly in state as an empty string, the value of this property could not be updated or state migrated to accommodate the necessary type change in the state. This results in the resources named above returning an error of a number is needed when decoding the state for this value. Unfortunately, this is a breaking change and will require users of this field to change their Terraform Configuration. The field `win32_status` has been replaced by `win32_status_code` (this remains an int, as in 3.63.0 onwards) for `azurerm_linux_web_app`, `azurerm_linux_web_app_slot`, `azurerm_windows_web_app`, `azurerm_windows_web_app_slot resources`. ([#23075](https://github.com/hashicorp/terraform-provider-azurerm/issues/23075))

FEATURES:

* **New Resource**: `azurerm_databricks_workspace_root_dbfs_customer_managed_key` ([#22579](https://github.com/hashicorp/terraform-provider-azurerm/issues/22579))

ENHANCEMENTS:

* dependencies: updating to `v0.20230824.1130652` of `github.com/hashicorp/go-azure-sdk` ([#23076](https://github.com/hashicorp/terraform-provider-azurerm/issues/23076))
* `trafficmanager`: updating to use the transport layer from `hashicorp/go-azure-sdk` rather than `Azure/go-autorest` ([#22579](https://github.com/hashicorp/terraform-provider-azurerm/issues/22579))
* `webpubsub`: updating to use the transport layer from `hashicorp/go-azure-sdk` rather than `Azure/go-autorest` ([#22579](https://github.com/hashicorp/terraform-provider-azurerm/issues/22579))
* `automation`: upgrade remaining resources to `2022-08-08` ([#22989](https://github.com/hashicorp/terraform-provider-azurerm/issues/22989))
* `azurerm_storage_management_policy` - move to `hashicorp/go-azure-sdk` ([#23035](https://github.com/hashicorp/terraform-provider-azurerm/issues/23035))
* Data Source: `azurerm_disk_encryption_set` -  support for the `identity` block ([#23005](https://github.com/hashicorp/terraform-provider-azurerm/issues/23005))
* `azurerm_container_group` - support for the `sku` and `(init_)container.*.security` properties ([#23034](https://github.com/hashicorp/terraform-provider-azurerm/issues/23034))
* `azurerm_kubernetes_cluster` -  extend allowed ranges for various `sysctl_config` attribute ranges ([#23077](https://github.com/hashicorp/terraform-provider-azurerm/issues/23077))
* `azurerm_kubernetes_cluster_node_pool` -  extend allowed ranges for various `sysctl_config` attribute ranges ([#23077](https://github.com/hashicorp/terraform-provider-azurerm/issues/23077))
* `azurerm_kubernetes_cluster` - clusters can be updated to use the `cilium` dataplane by setting the value in `ebpf_data_plane` ([#22952](https://github.com/hashicorp/terraform-provider-azurerm/issues/22952))
* `azurerm_linux_virtual_machine_scale_set` - cancel rolling upgrades that are in progress before destroying the resource ([#22991](https://github.com/hashicorp/terraform-provider-azurerm/issues/22991))
* `azurerm_servicebus_namespace` - support for `network_rule_set` block ([#23057](https://github.com/hashicorp/terraform-provider-azurerm/issues/23057))
* `azurerm_windows_virtual_machine_scale_set` - cancel rolling upgrades that are in progress before destroying the resource ([#22991](https://github.com/hashicorp/terraform-provider-azurerm/issues/22991))
* `azurerm_synapse_spark_pool` - support addtional values for the `node_size_family` property ([#23040](https://github.com/hashicorp/terraform-provider-azurerm/issues/23040))

BUG FIXES:

* `azurerm_api_management_policy` - fixes an error caused by a migration ([#23018](https://github.com/hashicorp/terraform-provider-azurerm/issues/23018))
* `azurerm_kubernetes_cluster` - deprecate `public_network_access_enabled` and prevent sending it to the API since it isn't functional ([#22478](https://github.com/hashicorp/terraform-provider-azurerm/issues/22478))

## 3.70.0 (August 17, 2023)

FEATURES:

* **New Resource**: `azurerm_mssql_virtual_machine_availability_group_listener` ([#22808](https://github.com/hashicorp/terraform-provider-azurerm/issues/22808))
* **New Resource**: `azurerm_mssql_virtual_machine_group` ([#22808](https://github.com/hashicorp/terraform-provider-azurerm/issues/22808))

ENHANCEMENTS:

* dependencies: updating to `v0.20230815.1165905` of `github.com/hashicorp/go-azure-sdk` ([#22981](https://github.com/hashicorp/terraform-provider-azurerm/issues/22981))
* `apimanagement`: updating to use `hashicorp/go-azure-sdk` ([#22783](https://github.com/hashicorp/terraform-provider-azurerm/issues/22783))
* `cosmos`: updating to use the base layer from `hashicorp/go-azure-sdk` rather than `Azure/go-autorest` ([#22874](https://github.com/hashicorp/terraform-provider-azurerm/issues/22874))
* `devtestlabs`: updating to use the base layer from `hashicorp/go-azure-sdk` rather than `Azure/go-autorest` ([#22981](https://github.com/hashicorp/terraform-provider-azurerm/issues/22981))
* `policy`: updating to use the base layer from `hashicorp/go-azure-sdk` rather than `Azure/go-autorest` ([#22874](https://github.com/hashicorp/terraform-provider-azurerm/issues/22874))
* `postgresql`: updating to use the base layer from `hashicorp/go-azure-sdk` rather than `Azure/go-autorest` ([#22874](https://github.com/hashicorp/terraform-provider-azurerm/issues/22874))
* `recoveryservices`: updating to use the base layer from `hashicorp/go-azure-sdk` rather than `Azure/go-autorest` ([#22874](https://github.com/hashicorp/terraform-provider-azurerm/issues/22874))
* `resources`: updating to use the base layer from `hashicorp/go-azure-sdk` rather than `Azure/go-autorest` ([#22874](https://github.com/hashicorp/terraform-provider-azurerm/issues/22874))
* `storage`: updating Storage Account and Storage Blob Container to use Common IDs to enable migrating to `hashicorp/go-azure-sdk` in the future ([#22915](https://github.com/hashicorp/terraform-provider-azurerm/issues/22915))
* Data Source: `azurerm_kubernetes_cluster` - add support for the `current_kubernetes_version` property ([#22986](https://github.com/hashicorp/terraform-provider-azurerm/issues/22986))
* `azurerm_mssql_virtual_machine` - add support for the `sql_virtual_machine_group_id` and `wsfc_domain_credential` properties ([#22808](https://github.com/hashicorp/terraform-provider-azurerm/issues/22808))
* `azurerm_netapp_pool` - `size_in_tb` can be sized down to 2 TB ([#22943](https://github.com/hashicorp/terraform-provider-azurerm/issues/22943))
* `azurerm_stack_hci_cluster` - add support for the `automanage_configuration_id` property ([#22857](https://github.com/hashicorp/terraform-provider-azurerm/issues/22857))
* Data Source: `azurerm_disk_encryption_set` - now exports `key_vault_key_url` ([#22893](https://github.com/hashicorp/terraform-provider-azurerm/issues/22893))
* `azurerm_disk_encryption_set` - now exports `key_vault_key_url` ([#22893](https://github.com/hashicorp/terraform-provider-azurerm/issues/22893))

BUG FIXES:

* `azurerm_cognitive_deployment` - add lock on parent resource to prevent errors when deleting the resource ([#22940](https://github.com/hashicorp/terraform-provider-azurerm/issues/22940))
* `azurerm_cost_management_scheduled_action` - fix update for `email_address_sender` ([#22930](https://github.com/hashicorp/terraform-provider-azurerm/issues/22930))
* `azurerm_disk_encryption_set` - now correctly supports key rotation by specifying a versionless Key ID when setting `auto_key_rotation_enabled` to `true` ([#22893](https://github.com/hashicorp/terraform-provider-azurerm/issues/22893))
* `azurerm_iothub_dps` - updating the validation for `target` within the `ip_filter_rule` block to match the values defined in the Azure API Definitions ([#22891](https://github.com/hashicorp/terraform-provider-azurerm/issues/22891))
* `azurerm_postgresql_database` - reworking the validation for database collation ([#22928](https://github.com/hashicorp/terraform-provider-azurerm/issues/22928))
* `azurerm_postgresql_flexible_database` - reworking the validation for database collation ([#22928](https://github.com/hashicorp/terraform-provider-azurerm/issues/22928))
* `azurerm_storage_management_policy` - check for an existing resource to prevent overwriting property values ([#22966](https://github.com/hashicorp/terraform-provider-azurerm/issues/22966))
* `azurerm_virtual_network_gateway_connection` - `custom_bgp_addresses.secondary` is now `Optional` rather than `Required` ([#22912](https://github.com/hashicorp/terraform-provider-azurerm/issues/22912))
* `azurerm_web_application_firewall_policy` - fix handling not found in read ([#22982](https://github.com/hashicorp/terraform-provider-azurerm/issues/22982))

---

For information on changes between the v3.69.0 and v3.0.0 releases, please see [the previous v3.x changelog entries](https://github.com/hashicorp/terraform-provider-azurerm/blob/main/CHANGELOG-v3.md).

For information on changes between the v2.99.0 and v2.0.0 releases, please see [the previous v2.x changelog entries](https://github.com/hashicorp/terraform-provider-azurerm/blob/main/CHANGELOG-v2.md).

For information on changes between the v1.44.0 and v1.0.0 releases, please see [the previous v1.x changelog entries](https://github.com/hashicorp/terraform-provider-azurerm/blob/main/CHANGELOG-v1.md).

For information on changes prior to the v1.0.0 release, please see [the v0.x changelog](https://github.com/hashicorp/terraform-provider-azurerm/blob/main/CHANGELOG-v0.md).<|MERGE_RESOLUTION|>--- conflicted
+++ resolved
@@ -1,14 +1,12 @@
-<<<<<<< HEAD
 ## 3.105.0 (Unreleased)
 
 BUG FIXES:
 
 * `azurerm_linux_function_app_slot` - fixed panic when planning from a version older than 3.88.0 [GH-25838]
-=======
+
 ## 3.104.2 (May 20, 2024)
 
 NOTE: This is a re-release of `v3.104.1` to include missing changes, please refer to the changelog entries for `v3.104.1`.
->>>>>>> b54cfef5
 
 ## 3.104.1 (May 20, 2024)
 
